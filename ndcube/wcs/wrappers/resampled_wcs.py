import numpy as np
from astropy.wcs.wcsapi.wrappers.base import BaseWCSWrapper

__all__ = ['ResampledLowLevelWCS']


class ResampledLowLevelWCS(BaseWCSWrapper):
    """
    A wrapper for a low-level WCS object that has down- or
    up-sampled pixel axes.

    Parameters
    ----------
    wcs : `~astropy.wcs.wcsapi.BaseLowLevelWCS`
        The original WCS for which to reorder axes

    factor : `int` or `float` or iterable of the same
        The factor by which to increase the pixel size for each pixel
        axis. If a scalar, the same factor is used for all axes.

    offset: `int` or `float` or iterable the same
        The location on the underlying pixel grid which corresponds
        to zero on the top level pixel grid.
    """
    def __init__(self, wcs, factor, offset=None):
        self._wcs = wcs
        if np.isscalar(factor):
            factor = [factor] * self.pixel_n_dim
        self._factor = np.array(factor)
        if offset is None:
            offset = 0
        if np.isscalar(offset):
            offset = [offset] * self.pixel_n_dim
        self._offset = np.array(offset)
        if len(self._offset) != len(self._factor):
            raise ValueError("offset must have same len as factor.")

    def _top_to_underlying_pixels(self, top_pixels):
        # Convert user-facing pixel indices to the pixel grid of underlying WCS.
        factor = self._pad_dims(self._factor, top_pixels.ndim)
        offset = self._pad_dims(self._offset, top_pixels.ndim)
        return top_pixels * factor + offset

    def _underlying_to_top_pixels(self, underlying_pixels):
        # Convert pixel indices of underlying pixel grid to user-facing grid.
        factor = self._pad_dims(self._factor, underlying_pixels.ndim)
        offset = self._pad_dims(self._offset, underlying_pixels.ndim)
        return (underlying_pixels - offset) / factor

    def _pad_dims(self, arr, ndim):
        # Pad array with trailing degenerate dimensions.
        # This make scaling with pixel arrays easier.
        shape = np.ones(ndim, dtype=int)
        shape[0] = len(arr)
        return arr.reshape(tuple(shape))

    def pixel_to_world_values(self, *pixel_arrays):
        underlying_pixel_arrays = self._top_to_underlying_pixels(np.asarray(pixel_arrays))
        return self._wcs.pixel_to_world_values(*underlying_pixel_arrays)

    def world_to_pixel_values(self, *world_arrays):
        underlying_pixel_arrays = self._wcs.world_to_pixel_values(*world_arrays)
        top_pixel_arrays = self._underlying_to_top_pixels(np.asarray(underlying_pixel_arrays))
        return tuple(array for array in top_pixel_arrays)

    @property
    def pixel_shape(self):
<<<<<<< HEAD
        return tuple((np.asarray(self._wcs.pixel_shape) / self._factor))
=======
        # Return pixel shape of resampled grid.
        # Where shape is an integer, return an int type as its required for some uses.
        underlying_shape = np.asarray(self._wcs.pixel_shape)
        int_elements = np.mod(underlying_shape, self._factor) == 0
        pixel_shape = underlying_shape / self._factor
        return tuple(int(i) if is_int else i for i, is_int in zip(pixel_shape, int_elements))
>>>>>>> 882d3600

    @property
    def pixel_bounds(self):
        if self._wcs.pixel_bounds is None:
            return self._wcs.pixel_bounds
        top_level_bounds = self._underlying_to_top_pixels(np.asarray(self._wcs.pixel_bounds))
        return [tuple(bounds) for bounds in top_level_bounds]<|MERGE_RESOLUTION|>--- conflicted
+++ resolved
@@ -65,16 +65,12 @@
 
     @property
     def pixel_shape(self):
-<<<<<<< HEAD
-        return tuple((np.asarray(self._wcs.pixel_shape) / self._factor))
-=======
         # Return pixel shape of resampled grid.
         # Where shape is an integer, return an int type as its required for some uses.
         underlying_shape = np.asarray(self._wcs.pixel_shape)
         int_elements = np.mod(underlying_shape, self._factor) == 0
         pixel_shape = underlying_shape / self._factor
         return tuple(int(i) if is_int else i for i, is_int in zip(pixel_shape, int_elements))
->>>>>>> 882d3600
 
     @property
     def pixel_bounds(self):

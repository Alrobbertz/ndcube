import inspect
from functools import wraps

import astropy.units as u
from astropy.wcs.wcsapi import BaseHighLevelWCS

from ndcube.extra_coords import ExtraCoords

__all__ = ['sanitise_wcs', 'unique_sorted']


def unique_sorted(iterable):
    """
    Return unique values in the order they are first encountered in the iterable.
    """
    lookup = set()  # a temporary lookup set
    return [ele for ele in iterable if ele not in lookup and lookup.add(ele) is None]


def sanitise_wcs(func):
    """
    A wrapper for NDCube methods to sanitise the wcs argument.

    This decorator is only designed to be used on methods of NDCube.

    It will find the wcs argument, keyword or positional and if it is None, set
    it to `self.wcs`.
    It will then verify that the WCS has a matching number of pixel dimensions
    to the dimensionality of the array. It will finally verify that the object
    passed is a HighLevelWCS object, or an ExtraCoords object.
    """
    @wraps(func)
    def wcs_wrapper(*args, **kwargs):
        sig = inspect.signature(func)
        params = sig.bind(*args, **kwargs)
        wcs = params.arguments.get('wcs', None)
        self = params.arguments['self']

        if wcs is None:
            wcs = self.wcs

        if not isinstance(wcs, ExtraCoords):
            if not wcs.pixel_n_dim == self.data.ndim:
                raise ValueError("The supplied WCS must have the same number of "
                                 "pixel dimensions as the NDCube object. "
                                 "If you specified `cube.extra_coords.wcs` "
                                 "please just pass `cube.extra_coords`.")

        if not isinstance(wcs, (BaseHighLevelWCS, ExtraCoords)):
            raise TypeError("wcs argument must be a High Level WCS or an ExtraCoords object.")

        params.arguments['wcs'] = wcs

        return func(*params.args, **params.kwargs)

    return wcs_wrapper


<<<<<<< HEAD
def sanitize_corners(*corners):
    """Sanitize corner inputs to NDCube crop methods."""
    corners = [list(corner) if isinstance(corner, (tuple, list)) else [corner]
               for corner in corners]
    n_coords = [len(corner) for corner in corners]
    if len(set(n_coords)) != 1:
        raise ValueError("All corner inputs must have same number of coordinate objects. "
                         f"Lengths of corner objects: {n_coords}")
    return corners
=======
def convert_quantities_to_units(coords, units):
    """Converts a sequence of Quantities to units used in the WCS.

    Non-Quantity types in the sequence are allowed and ignored.

    Parameters
    ----------
    coords: iterable of `astropy.units.Quantity` or `None`
        The coordinates to be converted.

    units: iterable of `astropy.units.Unit` or `str`
        The units to which the coordinates should be converted.

    Returns
    -------
    converted_coords: iterable of `astropy.units.Quantity` or `None`
        The coordinates converted to the units.
        Non-quantity types remain.
    """
    return [coord.to(unit) if isinstance(coord, u.Quantity) else coord
            for coord, unit in zip(coords, units)]
>>>>>>> 10286589
<|MERGE_RESOLUTION|>--- conflicted
+++ resolved
@@ -56,7 +56,6 @@
     return wcs_wrapper
 
 
-<<<<<<< HEAD
 def sanitize_corners(*corners):
     """Sanitize corner inputs to NDCube crop methods."""
     corners = [list(corner) if isinstance(corner, (tuple, list)) else [corner]
@@ -66,7 +65,8 @@
         raise ValueError("All corner inputs must have same number of coordinate objects. "
                          f"Lengths of corner objects: {n_coords}")
     return corners
-=======
+
+
 def convert_quantities_to_units(coords, units):
     """Converts a sequence of Quantities to units used in the WCS.
 
@@ -87,5 +87,4 @@
         Non-quantity types remain.
     """
     return [coord.to(unit) if isinstance(coord, u.Quantity) else coord
-            for coord, unit in zip(coords, units)]
->>>>>>> 10286589
+            for coord, unit in zip(coords, units)]
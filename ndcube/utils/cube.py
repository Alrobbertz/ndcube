
"""
Utilities for ndcube.
"""

import numpy as np
from astropy.units import Quantity

from ndcube.utils.wcs import _pixel_keep, get_dependent_wcs_axes

__all__ = ['wcs_axis_to_data_axis', 'data_axis_to_wcs_axis', 'select_order','_pixel_centers_or_edges','_get_dimension_for_pixel',
           'convert_extra_coords_dict_to_input_format', 'get_axis_number_from_axis_name','wcs_axis_to_data_ape14','unique_data_axis']



def data_axis_to_wcs_axis(data_axis, missing_axes):
    """
    Converts a data axis number to the corresponding wcs axis number.
    """
    if data_axis is None:
        result = None
    else:
        if data_axis < 0:
            data_axis = np.invert(missing_axes).sum() + data_axis
        if data_axis > np.invert(missing_axes).sum() - 1 or data_axis < 0:
            raise IndexError("Data axis out of range.  Number data axes = {}".format(
                np.invert(missing_axes).sum()))
<<<<<<< HEAD
        result = len(missing_axes)-np.where(np.cumsum([b is False for b in missing_axes][::-1]) == data_axis+1)[0][0]-1
=======
        result = len(missing_axes) - np.where(np.cumsum(
            [b is False for b in missing_axes][::-1]) == data_axis + 1)[0][0] - 1
>>>>>>> e6c9b833
    return result


def data_axis_to_wcs_ape14(data_axis, pixel_keep, naxes, old_order=False):
    """Converts a data axis number to wcs axis number taking care of the missing axes"""

    # old_order tells us whether data_axis is an axis of before
    # slicing or after slicing
    # old_order=True tells us that data_axis is an axis before slicing

    # Make sure that data_axis is a scalar item
    if data_axis is not None:
        if not isinstance(data_axis, (int, np.int32, np.int64)):
            raise ValueError(f"The data_axis parameter accepts \
                numpy.int64 or numpy.np.int32 datatype, got this {type(data_axis)}")

    # Make sure _pixel_keep is numpy array
    if not isinstance(pixel_keep, np.ndarray):
        raise TypeError(f"The pixel_keep parameter should be np.ndarray, got this {type(pixel_keep)}.")

    # Sanitize the data_axis
    if data_axis is None:
        return None
    else:
        if data_axis < 0:
            data_axis += naxes
        if data_axis > naxes -1 or data_axis < 0:
            raise IndexError("Data axis out of range.  Number Data axes = {0} and the value requested is {1}".format(
                naxes, data_axis))
    if not old_order:
        return naxes - 1 - data_axis
    else:
        # pixel_keep is the old order of all wcs
        # Get the old order of all data axes
        old_data_order = naxes - 1 - pixel_keep

        # Get a mapping of the old order and new order of all data axes
        new_wcs_order = np.unique(pixel_keep, return_inverse=True)[1]

        # Mapping of the order of new wcs axes
        new_data_order = new_wcs_order[::-1]

        # First we check if the data_axis whose wcs_axis we want to calculate
        # is present in the old_data_order
        index = np.where(data_axis == old_data_order)[0]
        if index.size != 0:
            index = index.item()
        else:
            index = None

        if index is None:
            # As we have performed the check for bound,
            # so the data_axis must have been missing if
            # index is None
            return None

        # Return the corresponding wcs_axis for the data axis
        return new_wcs_order[index]


def wcs_axis_to_data_axis(wcs_axis, missing_axes):
    """
    Converts a wcs axis number to the corresponding data axis number.
    """
    if wcs_axis is None:
        result = None
    else:
        if wcs_axis < 0:
            wcs_axis = len(missing_axes) + wcs_axis
        if wcs_axis > len(missing_axes) - 1 or wcs_axis < 0:
            raise IndexError("WCS axis out of range.  Number WCS axes = {}".format(
                len(missing_axes)))
        if missing_axes[wcs_axis]:
            result = None
        else:
            data_ordered_wcs_axis = len(missing_axes) - wcs_axis - 1
            result = data_ordered_wcs_axis - sum(missing_axes[::-1][:data_ordered_wcs_axis])
    return result


def wcs_axis_to_data_ape14(wcs_axis, pixel_keep, naxes, old_order=False):
    """Converts a wcs axis number to data axis number taking care of the missing axes"""

    # old_order tells us whether wcs_axis is an axis of before
    # slicing or after slicing
    # old_order=True tells us that wcs_axis is an axis before slicing

    # Make sure that wcs_axis is a scalar item
    if wcs_axis is not None:
        if not isinstance(wcs_axis,(int, np.int32, np.int64)):
            raise ValueError(f"The wcs_axis parameter accepts \
                numpy.int64 or np.int32 datatype, got this {type(wcs_axis)}")

    # Make sure _pixel_keep is numpy array
    if not isinstance(pixel_keep, np.ndarray):
        raise TypeError(f"The pixel_keep parameter should be np.ndarray, got this {type(pixel_keep)}.")

    # Sanitize the wcs_axis
    if wcs_axis is None:
        return None
    else:
        if wcs_axis < 0:
            wcs_axis += naxes
        if wcs_axis > naxes -1 or wcs_axis < 0:
            raise IndexError("WCS axis out of range.  Number WCS axes = {0} and the value requested is {1}".format(
                naxes, wcs_axis))

    if not old_order:
        return naxes - 1 - wcs_axis
    else:
        # Try to convert the wcs_axis to its corresponding data axis if present
        # If not present, return None

        # pixel_keep is the old order of all wcs axes
        # Get the old order of all data axes
        old_data_order = naxes - 1 - pixel_keep

        # Get a mapping of the old order and new order of all data axes
        new_wcs_order = np.unique(pixel_keep, return_inverse=True)[1]

        # Mapping of the order of new wcs_axes
        new_data_order = new_wcs_order[::-1]

        # First we check if the wcs axis whose data_axis we want to calculate
        # is present in the old_wcs_order

        index = np.where(wcs_axis == pixel_keep)[0]
        if index.size != 0:
            index = index.item()
        else:
            index = None
        if index is None:
            # As we have performed the check for bound,
            # so the wcs_axis must have been missing if
            # index is None
            return None

        # Return the corresponding data_axis for the wcs_axis
        return new_data_order[index]


def select_order(axtypes):
    """
    Returns indices of the correct data order axis priority given a list of WCS
    CTYPEs.

    For example, given ['HPLN-TAN', 'TIME', 'WAVE'] it will return
    [1, 2, 0] because index 1 (time) has the lowest priority, followed by
    wavelength and finally solar-x.

    Parameters
    ----------
    axtypes: str list
        The list of CTYPEs to be modified.
    """
    order = sorted([(0, t) if t in ['TIME', 'UTC'] else
                    (1, t) if t == 'WAVE' else
                    (2, t) if t == 'HPLT-TAN' else
                    (axtypes.index(t) + 3, t) for t in axtypes])
    result = [axtypes.index(s) for (_, s) in order]
    return result


def _format_input_extra_coords_to_extra_coords_wcs_axis(extra_coords, pixel_keep, naxes,
                                                        data_shape):
    extra_coords_wcs_axis = {}
    coord_format_error = ("Coord must have three properties supplied, "
                          "name (str), axis (int), values (Quantity or array-like)."
                          " Input coord: {0}")
    coord_0_format_error = ("1st element of extra coordinate tuple must be a "
                            "string giving the coordinate's name.")
    coord_1_format_error = ("2nd element of extra coordinate tuple must be None "
                            "or an int giving the data axis "
                            "to which the coordinate corresponds.")
    coord_len_error = ("extra coord ({0}) must have same length as data axis "
                       "to which it is assigned: coord length, {1} != data axis length, {2}")
    for coord in extra_coords:
        # Check extra coord has the right number and types of info.
        if len(coord) != 3:
            raise ValueError(coord_format_error.format(coord))
        if not isinstance(coord[0], str):
            raise ValueError(coord_0_format_error.format(coord))
        if coord[1] is not None and not isinstance(coord[1], int) and \
                not isinstance(coord[1], np.int64):
            raise ValueError(coord_1_format_error)

        # Determine wcs axis corresponding to data axis of coord

        extra_coords_wcs_axis[coord[0]] = {
            "wcs axis": data_axis_to_wcs_ape14(coord[1], pixel_keep, naxes),
            "value": coord[2]}
    return extra_coords_wcs_axis


<<<<<<< HEAD
def convert_extra_coords_dict_to_input_format(extra_coords, pixel_keep, naxes):
        """
        Converts NDCube.extra_coords attribute to format required as input for new NDCube.

        Parameters
        ----------
        extra_coords: dict
            An NDCube.extra_coords instance.

        Returns
        -------
        input_format: `list`
            Infomation on extra coords in format required by `NDCube.__init__`.

        """
        coord_names = list(extra_coords.keys())
        result = []
        for name in coord_names:

            coord_keys = list(extra_coords[name].keys())
            if "wcs axis" in coord_keys and "axis" not in coord_keys:
                axis = wcs_axis_to_data_ape14(extra_coords[name]["wcs axis"], pixel_keep, naxes, old_order=True)
            elif "axis" in coord_keys and "wcs axis" not in coord_keys:
                axis = extra_coords[name]["axis"]
            else:
                raise KeyError("extra coords dict can have keys 'wcs axis' or 'axis'.  Not both.")
            result.append((name, axis, extra_coords[name]["value"]))
        return result
=======
def convert_extra_coords_dict_to_input_format(extra_coords, missing_axes):
    """
    Converts NDCube.extra_coords attribute to format required as input for new
    NDCube.

    Parameters
    ----------
    extra_coords: dict
        An NDCube.extra_coords instance.

    Returns
    -------
    input_format: `list`
        Infomation on extra coords in format required by `NDCube.__init__`.
    """
    coord_names = list(extra_coords.keys())
    result = []
    for name in coord_names:
        coord_keys = list(extra_coords[name].keys())
        if "wcs axis" in coord_keys and "axis" not in coord_keys:
            axis = wcs_axis_to_data_axis(extra_coords[name]["wcs axis"], missing_axes)
        elif "axis" in coord_keys and "wcs axis" not in coord_keys:
            axis = extra_coords[name]["axis"]
        else:
            raise KeyError("extra coords dict can have keys 'wcs axis' or 'axis'.  Not both.")
        result.append((name, axis, extra_coords[name]["value"]))
    return result
>>>>>>> e6c9b833


def get_axis_number_from_axis_name(axis_name, world_axis_physical_types):
    """
    Returns axis number (numpy ordering) given a substring unique to a world
    axis type string.

    Parameters
    ----------
    axis_name: `str`
        Name or substring of name of axis as defined by NDCube.world_axis_physical_types

    world_axis_physical_types: iterable of `str`
        Output from NDCube.world_axis_physical_types for relevant cube,
        i.e. iterable of string axis names.

    Returns
    -------
    axis_index[0]: `int`
        Axis number (numpy ordering) corresponding to axis name
    """
    axis_index = [axis_name in world_axis_type for world_axis_type in world_axis_physical_types]
    axis_index = np.arange(len(world_axis_physical_types))[axis_index]
    if len(axis_index) != 1:
        raise ValueError("User defined axis with a string that is not unique to "
                         "a physical axis type. {} not in any of {}".format(
                             axis_name, world_axis_physical_types))
    return axis_index[0]


def _pixel_centers_or_edges(axis_length, edges):
    """
    Returns a range of pixel_values or pixel_edges.

    Parameters
    ----------
    axis_length: `int`
        The length of the axis

    edges: `bool`
        Boolean to signify whether pixel_edge or pixel_value requested
        False stands for pixel_value, while True stands for pixel_edge

    Returns
    -------
    `np.ndarray`
        The axis_values for the given input
    """
    if edges is False:
        axis_values = np.arange(axis_length)
    else:
        axis_values = np.arange(-0.5, axis_length + 0.5)
    return axis_values


def _get_dimension_for_pixel(axis_length, edges):
    """
    Returns the dimensions for the given edges.

    Parameters
    ----------
    axis_length : `int`
        The length of the axis
    edges : `bool`
        Boolean to signify whether pixel_edge or pixel_value requested
        False stands for pixel_value, while True stands for pixel_edge
    """
    return axis_length + 1 if edges else axis_length


def ape14_axes(wcs_object, input_axis):
    """Returns the corresponding wcs axes after a wcs object
    is sliced. The `_pixel_keep` attribute of wcs tells us
    which axis is present, so returns the corresponding wcs
    axes after slicing.

    Parameters
    ----------
    wcs_object : `astropy.wcs.WCS` or similar object
        The WCS object
    input_axis : `int` or `list`
        The list of wcs axes

    Returns
    -------
    `int` or `list`
        The corresponding wcs axes of the sliced wcs object.
    """
    wcomp = wcs_object.world_axis_object_components
    axis_type = np.array([item[0] for item in wcomp])
    axis_type = axis_type[::-1]

    ape14_axes = np.unique(axis_type, return_inverse=True)[1]

    n_rep_ape14_axes = np.unique(ape14_axes[input_axis])

    return n_rep_ape14_axes[::-1]


def unique_data_axis(wcs_object, input_axis):
    """This function helps in returning the corresponding data axis
    after the assigning same data axis to a list of given dependent axis.

    Parameters
    ----------
    wcs_object : `astropy.wcs.WCS` or similar object
        The WCS object
    input_axis : `int` or `list`
        The list of wcs axes

    Examples
    --------
    Suppose, we have a wcs object with such entries:
    Below here is a Numpy ordering
    ['lat','lon','time','wave']
    then the corresponding data entries after adjusting the axis of
    dependent axis as same :
    np.array([0, 0, 1, 2]).

    As the lat and lon are dependent axes, so they get assigned the same data axis.
    """

    wcomp = wcs_object.world_axis_object_components
    axis_type = np.array([item[0] for item in wcomp])

    # Numpy ordering
    axis_type = axis_type[::-1]

    distinct_element = list()
    distinct_element_index = list()

    # Pointer to each non-dependent axis
    # gets incremented after each non-dependent axis
    idx = 0
    prev_el = axis_type[0]
    for element in axis_type:
        if element != prev_el:
            idx += 1
        distinct_element_index.append(idx)
        if element not in distinct_element:
            distinct_element.append(element)

        prev_el = element

    # Convert to numpy array for array indexing
    distinct_element_index = np.array(distinct_element_index)

    if(wcs_object.pixel_n_dim == wcs_object.world_n_dim):
        # If the pixel_dim and world_dim are same, then return the
        # distinct_element_index as it is
        return distinct_element_index[input_axis], np.unique(distinct_element_index)
    else:
        sliced_axis = np.setdiff1d(wcs_object._world_keep, wcs_object._pixel_keep)
        index_sliced_axis = np.where(sliced_axis == wcs_object._world_keep)[0]
        distinct_element_index = np.delete(distinct_element_index[::-1], index_sliced_axis[0])[::-1]

        # Return the corresponding axis/axes after denoting same axis to dependent axis
        return distinct_element_index[input_axis], np.unique(distinct_element_index)

def _get_extra_coord_edges(value, axis=-1):
    """Gets the pixel_edges from the pixel_values
     Parameters
    ----------
    value : `astropy.units.Quantity` or array-like
        The Quantity object containing the values for a given `extra_coords`
     axis : `int`
        The axis about which pixel_edges needs to be calculated
        Default value is -1, which is the last axis for a ndarray
    """

    # Checks for corner cases

    if not isinstance(value, np.ndarray):
        value = np.array(value)

    # Get the shape of the Quantity object
    shape = value.shape
    if len(shape) == 1:

        shape = len(value)
        if isinstance(value, Quantity):
            edges = np.zeros(shape + 1) * value.unit
        else:
            edges = np.zeros(shape + 1)

        # Calculate the pixel_edges from the given pixel_values
        edges[1:-1] = value[:-1] + (value[1:] - value[:-1]) / 2
        edges[0] = value[0] - (value[1] - value[0]) / 2
        edges[-1] = value[-1] + (value[-1] - value[-2]) / 2

    else:
        # Edit the shape of the new ndarray to increase the length
        # by one for a given axis
        shape = list(shape)
        shape[axis] += 1
        shape = tuple(shape)

        if isinstance(value, Quantity):
            edges = np.zeros(shape) * value.unit
        else:
            edges = np.zeros(shape)
        # Shift the axis which is point of interest to last axis
        value = np.moveaxis(value, axis, -1)
        edges = np.moveaxis(edges, axis, -1)

        # Calculate the pixel_edges from the given pixel_values
        edges[..., 1:-1] = value[..., :-1] + (value[..., 1:] - value[..., :-1]) / 2
        edges[..., 0] = value[..., 0] - (value[..., 1] - value[..., 0]) / 2
        edges[..., -1] = value[..., -1] + (value[..., -1] - value[..., -2]) / 2

        # Revert the shape of the edges array
        edges = np.moveaxis(edges, -1, axis)
    return edges<|MERGE_RESOLUTION|>--- conflicted
+++ resolved
@@ -25,12 +25,7 @@
         if data_axis > np.invert(missing_axes).sum() - 1 or data_axis < 0:
             raise IndexError("Data axis out of range.  Number data axes = {}".format(
                 np.invert(missing_axes).sum()))
-<<<<<<< HEAD
         result = len(missing_axes)-np.where(np.cumsum([b is False for b in missing_axes][::-1]) == data_axis+1)[0][0]-1
-=======
-        result = len(missing_axes) - np.where(np.cumsum(
-            [b is False for b in missing_axes][::-1]) == data_axis + 1)[0][0] - 1
->>>>>>> e6c9b833
     return result
 
 
@@ -225,7 +220,6 @@
     return extra_coords_wcs_axis
 
 
-<<<<<<< HEAD
 def convert_extra_coords_dict_to_input_format(extra_coords, pixel_keep, naxes):
         """
         Converts NDCube.extra_coords attribute to format required as input for new NDCube.
@@ -254,35 +248,6 @@
                 raise KeyError("extra coords dict can have keys 'wcs axis' or 'axis'.  Not both.")
             result.append((name, axis, extra_coords[name]["value"]))
         return result
-=======
-def convert_extra_coords_dict_to_input_format(extra_coords, missing_axes):
-    """
-    Converts NDCube.extra_coords attribute to format required as input for new
-    NDCube.
-
-    Parameters
-    ----------
-    extra_coords: dict
-        An NDCube.extra_coords instance.
-
-    Returns
-    -------
-    input_format: `list`
-        Infomation on extra coords in format required by `NDCube.__init__`.
-    """
-    coord_names = list(extra_coords.keys())
-    result = []
-    for name in coord_names:
-        coord_keys = list(extra_coords[name].keys())
-        if "wcs axis" in coord_keys and "axis" not in coord_keys:
-            axis = wcs_axis_to_data_axis(extra_coords[name]["wcs axis"], missing_axes)
-        elif "axis" in coord_keys and "wcs axis" not in coord_keys:
-            axis = extra_coords[name]["axis"]
-        else:
-            raise KeyError("extra coords dict can have keys 'wcs axis' or 'axis'.  Not both.")
-        result.append((name, axis, extra_coords[name]["value"]))
-    return result
->>>>>>> e6c9b833
 
 
 def get_axis_number_from_axis_name(axis_name, world_axis_physical_types):

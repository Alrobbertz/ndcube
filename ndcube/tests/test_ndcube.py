from textwrap import dedent

import astropy.units as u
import astropy.wcs
import numpy as np
import pytest
from astropy.coordinates import SkyCoord, SpectralCoord
from astropy.io import fits
from astropy.time import Time
from astropy.wcs import WCS
from astropy.wcs.utils import wcs_to_celestial_frame
from astropy.wcs.wcsapi import BaseHighLevelWCS, BaseLowLevelWCS
from astropy.wcs.wcsapi.wrappers import SlicedLowLevelWCS

from ndcube import ExtraCoords, NDCube
from ndcube.tests import helpers


def generate_data(shape):
    data = np.arange(np.product(shape))
    return data.reshape(shape)


def test_wcs_object(all_ndcubes):
    assert isinstance(all_ndcubes.wcs.low_level_wcs, BaseLowLevelWCS)
    assert isinstance(all_ndcubes.wcs, BaseHighLevelWCS)


@pytest.mark.parametrize("ndc, item",
                         (
                             ("ndcube_3d_ln_lt_l", np.s_[:, :, 0]),
                             ("ndcube_3d_ln_lt_l", np.s_[..., 0]),
                             ("ndcube_3d_ln_lt_l", np.s_[1:2, 1:2, 0]),
                             ("ndcube_3d_ln_lt_l", np.s_[..., 0]),
                             ("ndcube_3d_ln_lt_l", np.s_[:, :, 0]),
                             ("ndcube_3d_ln_lt_l", np.s_[1:2, 1:2, 0]),
                             ("ndcube_4d_ln_lt_l_t", np.s_[:, :, 0, 0]),
                             ("ndcube_4d_ln_lt_l_t", np.s_[..., 0, 0]),
                             ("ndcube_4d_ln_lt_l_t", np.s_[1:2, 1:2, 1, 1]),
                         ),
                         indirect=("ndc",))
def test_slicing_ln_lt(ndc, item):
    sndc = ndc[item]
    assert len(sndc.dimensions) == 2
    assert set(sndc.wcs.world_axis_physical_types) == {"custom:pos.helioprojective.lat",
                                                       "custom:pos.helioprojective.lon"}
    if sndc.uncertainty is not None:
        assert np.allclose(sndc.data, sndc.uncertainty.array)
    if sndc.mask is not None:
        assert np.allclose(sndc.data > 0, sndc.mask)

    if ndc.extra_coords and ndc.extra_coords.keys():
        ec = sndc.extra_coords
        assert set(ec.keys()) == {"time", "hello"}

    wcs = sndc.wcs
    assert isinstance(wcs, BaseHighLevelWCS)
    assert isinstance(wcs.low_level_wcs, SlicedLowLevelWCS)
    assert wcs.pixel_n_dim == 2
    assert wcs.world_n_dim == 2
    assert np.allclose(wcs.array_shape, sndc.data.shape)
    assert np.allclose(sndc.wcs.axis_correlation_matrix, np.ones(2, dtype=bool))


@pytest.mark.parametrize("ndc, item",
                         (
                             ("ndcube_3d_ln_lt_l", np.s_[0, 0, :]),
                             ("ndcube_3d_ln_lt_l", np.s_[0, 0, ...]),
                             ("ndcube_3d_ln_lt_l", np.s_[1, 1, 1:2]),
                             ("ndcube_3d_ln_lt_l", np.s_[0, 0, :]),
                             ("ndcube_3d_ln_lt_l", np.s_[0, 0, ...]),
                             ("ndcube_3d_ln_lt_l", np.s_[1, 1, 1:2]),
                             ("ndcube_4d_ln_lt_l_t", np.s_[0, 0, :, 0]),
                             ("ndcube_4d_ln_lt_l_t", np.s_[0, 0, ..., 0]),
                             ("ndcube_4d_ln_lt_l_t", np.s_[1, 1, 1:2, 1]),
                         ),
                         indirect=("ndc",))
def test_slicing_wave(ndc, item):
    sndc = ndc[item]
    assert len(sndc.dimensions) == 1
    assert set(sndc.wcs.world_axis_physical_types) == {"em.wl"}
    if sndc.uncertainty is not None:
        assert np.allclose(sndc.data, sndc.uncertainty.array)
    if sndc.mask is not None:
        assert np.allclose(sndc.data > 0, sndc.mask)

    if ndc.extra_coords and ndc.extra_coords.keys():
        ec = sndc.extra_coords
        assert set(ec.keys()) == {"bye"}

    wcs = sndc.wcs
    assert isinstance(wcs, BaseHighLevelWCS)
    assert isinstance(wcs.low_level_wcs, SlicedLowLevelWCS)
    assert wcs.pixel_n_dim == 1
    assert wcs.world_n_dim == 1
    assert np.allclose(wcs.array_shape, sndc.data.shape)
    assert np.allclose(sndc.wcs.axis_correlation_matrix, np.ones(1, dtype=bool))


@pytest.mark.parametrize("ndc, item",
                         (
                             ("ndcube_3d_ln_lt_l", np.s_[0, :, :]),
                             ("ndcube_3d_ln_lt_l", np.s_[0, ...]),
                             ("ndcube_3d_ln_lt_l", np.s_[1, 1:2]),
                             ("ndcube_3d_ln_lt_l", np.s_[0, :, :]),
                             ("ndcube_3d_ln_lt_l", np.s_[0, ...]),
                             ("ndcube_3d_ln_lt_l", np.s_[1, :, 1:2]),
                             ("ndcube_4d_ln_lt_l_t", np.s_[0, :, :, 0]),
                             ("ndcube_4d_ln_lt_l_t", np.s_[0, ..., 0]),
                             ("ndcube_4d_ln_lt_l_t", np.s_[1, 1:2, 1:2, 1]),
                         ),
                         indirect=("ndc",))
def test_slicing_split_celestial(ndc, item):
    sndc = ndc[item]
    assert len(sndc.dimensions) == 2
    if sndc.uncertainty is not None:
        assert np.allclose(sndc.data, sndc.uncertainty.array)
    if sndc.mask is not None:
        assert np.allclose(sndc.data > 0, sndc.mask)

    if ndc.extra_coords and ndc.extra_coords.keys():
        ec = sndc.extra_coords
        assert set(ec.keys()) == {"hello", "bye"}

    assert isinstance(sndc.wcs, BaseHighLevelWCS)
    assert isinstance(sndc.wcs.low_level_wcs, SlicedLowLevelWCS)
    wcs = sndc.wcs
    assert wcs.pixel_n_dim == 2
    assert wcs.world_n_dim == 3
    assert np.allclose(wcs.array_shape, sndc.data.shape)
    assert set(wcs.world_axis_physical_types) == {"custom:pos.helioprojective.lat",
                                                  "custom:pos.helioprojective.lon",
                                                  "em.wl"}
    assert np.allclose(wcs.axis_correlation_matrix, np.array([[True, False],
                                                              [False, True],
                                                              [False, True]], dtype=bool))


def test_slicing_preserves_global_coords(ndcube_3d_ln_lt_l):
    ndc = ndcube_3d_ln_lt_l
    ndc.global_coords.add('distance', 'pos.distance', 1 * u.m)
    sndc = ndc[0]
    assert sndc._global_coords._internal_coords == ndc._global_coords._internal_coords


def test_slicing_removed_world_coords(ndcube_3d_ln_lt_l):
    ndc = ndcube_3d_ln_lt_l
    # Run this test without extra coords
    ndc._extra_coords = ExtraCoords()
    lat_key = "custom:pos.helioprojective.lat"
    lon_key = "custom:pos.helioprojective.lon"
    wl_key = "em.wl"
    celestial_key = "helioprojective"

    sndc = ndc[:, 0, :]
    assert sndc.global_coords._all_coords == {}

    sndc = ndc[0, 0, :]
    all_coords = sndc.global_coords._all_coords
    assert isinstance(all_coords[celestial_key][1], SkyCoord)
    assert u.allclose(all_coords[celestial_key][1].Ty, -0.00555556 * u.deg)
    assert u.allclose(all_coords[celestial_key][1].Tx, 0.00277778 * u.deg)
    assert all_coords[celestial_key][0] == (lat_key, lon_key)

    sndc = ndc[:, :, 0]
    all_coords = sndc.global_coords._all_coords
    assert u.allclose(all_coords[wl_key][1], 1.02e-9 * u.m)
    assert all_coords[wl_key][0] == wl_key


def test_axis_world_coords_wave_ec(ndcube_3d_l_ln_lt_ectime):
    cube = ndcube_3d_l_ln_lt_ectime

    coords = cube.axis_world_coords('em.wl')
    assert u.allclose(coords, [1.02e-09, 1.04e-09, 1.06e-09, 1.08e-09, 1.10e-09,
                               1.12e-09, 1.14e-09, 1.16e-09, 1.18e-09, 1.20e-09] * u.m)

    coords = cube.axis_world_coords()
    assert len(coords) == 2

    coords = cube.axis_world_coords(wcs=cube.combined_wcs)
    assert len(coords) == 3

    coords = cube.axis_world_coords(wcs=cube.extra_coords)
    assert len(coords) == 1
    assert isinstance(coords[0], Time)
    assert coords[0].shape == (5,)

    coords = cube.axis_world_coords_values(wcs=cube.extra_coords)
    assert len(coords) == 1
    assert isinstance(coords[0], u.Quantity)
    assert coords[0].shape == (5,)


@pytest.mark.xfail(reason=">1D Tables not supported")
def test_axis_world_coords_complex_ec(ndcube_4d_ln_lt_l_t):
    cube = ndcube_4d_ln_lt_l_t
    ec_shape = cube.data.shape[1:3]
    data = np.arange(np.product(ec_shape)).reshape(ec_shape) * u.m / u.s

    # The lookup table has to be in world order so transpose it.
    cube.extra_coords.add('velocity', (2, 1), data.T)

    coords = cube.axis_world_coords(wcs=cube.extra_coords)
    assert len(coords) == 1
    assert isinstance(coords[0], u.Quantity)
    assert u.allclose(coords[0], data)

    coords = cube.axis_world_coords(wcs=cube.combined_wcs)
    assert len(coords) == 4
    assert u.allclose(coords[3], data)


@pytest.mark.parametrize("axes", ([-1], [2], ["em"]))
def test_axis_world_coords_single(axes, ndcube_3d_ln_lt_l):
    coords = ndcube_3d_ln_lt_l.axis_world_coords_values(*axes)
    assert u.allclose(coords, [1.02e-09, 1.04e-09, 1.06e-09, 1.08e-09] * u.m)

    coords = ndcube_3d_ln_lt_l.axis_world_coords(*axes)
    assert u.allclose(coords, [1.02e-09, 1.04e-09, 1.06e-09, 1.08e-09] * u.m)


@pytest.mark.parametrize("axes", ([-1], [2], ["em"]))
def test_axis_world_coords_single_pixel_corners(axes, ndcube_3d_ln_lt_l):
    coords = ndcube_3d_ln_lt_l.axis_world_coords_values(*axes, pixel_corners=True)
    assert u.allclose(coords, [1.01e-09, 1.03e-09, 1.05e-09, 1.07e-09, 1.09e-09] * u.m)

    coords = ndcube_3d_ln_lt_l.axis_world_coords(*axes, pixel_corners=True)
    assert u.allclose(coords, [1.01e-09, 1.03e-09, 1.05e-09, 1.07e-09, 1.09e-09] * u.m)


@pytest.mark.parametrize("ndc, item",
                         (
                             ("ndcube_3d_ln_lt_l", np.s_[0, 0, :]),
                             ("ndcube_3d_ln_lt_l", np.s_[0, 0, ...]),
                         ),
                         indirect=("ndc",))
def test_axis_world_coords_sliced_all_3d(ndc, item):
    coords = ndc[item].axis_world_coords_values()
    assert u.allclose(coords, [1.02e-09, 1.04e-09, 1.06e-09, 1.08e-09] * u.m)

    coords = ndc[item].axis_world_coords()
    assert u.allclose(coords, [1.02e-09, 1.04e-09, 1.06e-09, 1.08e-09] * u.m)


@pytest.mark.parametrize("ndc, item",
                         (
                             ("ndcube_4d_ln_lt_l_t", np.s_[0, 0, :, 0]),
                             ("ndcube_4d_ln_lt_l_t", np.s_[0, 0, ..., 0]),
                         ),
                         indirect=("ndc",))
def test_axis_world_coords_sliced_all_4d(ndc, item):
    coords = ndc[item].axis_world_coords_values()

    expected = [2.0e-11, 4.0e-11, 6.0e-11, 8.0e-11, 1.0e-10,
                1.2e-10, 1.4e-10, 1.6e-10, 1.8e-10, 2.0e-10] * u.m

    assert u.allclose(coords, expected)


def test_axis_world_coords_all_4d_split(ndcube_4d_ln_l_t_lt):
    coords = ndcube_4d_ln_l_t_lt.axis_world_coords()
    assert len(coords) == 3
    assert isinstance(coords[0], SkyCoord)
    assert coords[0].shape == (5, 8)

    assert isinstance(coords[1], Time)
    assert coords[1].shape == (12,)

    assert isinstance(coords[2], u.Quantity)
    assert u.allclose(coords[2], [2.0e-11, 4.0e-11, 6.0e-11, 8.0e-11, 1.0e-10,
                                  1.2e-10, 1.4e-10, 1.6e-10, 1.8e-10, 2.0e-10] * u.m)


@pytest.mark.parametrize('wapt', (
    ('custom:pos.helioprojective.lon', 'custom:pos.helioprojective.lat', 'em.wl'),
    ('custom:pos.helioprojective.lat', 'em.wl'),
    (0, 1),
    (0, 1, 3)
))
def test_axis_world_coords_all_4d_split_sub(ndcube_4d_ln_l_t_lt, wapt):
    coords = ndcube_4d_ln_l_t_lt.axis_world_coords(*wapt)
    assert len(coords) == 2

    assert isinstance(coords[0], SkyCoord)
    assert coords[0].shape == (5, 8)

    assert isinstance(coords[1], u.Quantity)
    assert u.allclose(coords[1], [2.0e-11, 4.0e-11, 6.0e-11, 8.0e-11, 1.0e-10,
                                  1.2e-10, 1.4e-10, 1.6e-10, 1.8e-10, 2.0e-10] * u.m)


def test_axis_world_coords_all(ndcube_3d_ln_lt_l):
    coords = ndcube_3d_ln_lt_l.axis_world_coords()
    assert len(coords) == 2
    assert isinstance(coords[0], u.Quantity)
    assert u.allclose(coords[0], [1.02e-09, 1.04e-09, 1.06e-09, 1.08e-09] * u.m)

    assert isinstance(coords[1], SkyCoord)

    assert u.allclose(coords[1].Tx, [[9.99999999, 9.99999999, 9.99999999],
                                     [19.99999994, 19.99999994, 19.99999994]] * u.arcsec)
    assert u.allclose(coords[1].Ty, [[-19.99999991, -14.99999996, -9.99999998],
                                     [-19.99999984, -14.9999999, -9.99999995]] * u.arcsec)


def test_axis_world_coords_wave(ndcube_3d_ln_lt_l):
    coords = ndcube_3d_ln_lt_l.axis_world_coords('em.wl')
    assert len(coords) == 1
    assert isinstance(coords[0], u.Quantity)
    assert u.allclose(coords[0], [1.02e-09, 1.04e-09, 1.06e-09, 1.08e-09] * u.m)


@pytest.mark.parametrize('wapt', ('custom:pos.helioprojective.lon',
                                  'custom:pos.helioprojective.lat'))
def test_axis_world_coords_sky(ndcube_3d_ln_lt_l, wapt):
    coords = ndcube_3d_ln_lt_l.axis_world_coords(wapt)
    assert len(coords) == 1

    assert isinstance(coords[0], SkyCoord)

    assert u.allclose(coords[0].Tx, [[9.99999999, 9.99999999, 9.99999999],
                                     [19.99999994, 19.99999994, 19.99999994]] * u.arcsec)
    assert u.allclose(coords[0].Ty, [[-19.99999991, -14.99999996, -9.99999998],
                                     [-19.99999984, -14.9999999, -9.99999995]] * u.arcsec)


def test_axes_world_coords_sky_only(ndcube_2d_ln_lt):
    coords = ndcube_2d_ln_lt.axis_world_coords()

    assert len(coords) == 1
    assert isinstance(coords[0], SkyCoord)
    assert u.allclose(coords[0].Tx[:, 0], [-16, -12, -8, -4, 0, 4, 8,
                                           12, 16, 20] * u.arcsec, atol=1e-5 * u.arcsec)
    assert u.allclose(coords[0].Ty[0, :], [-8, -6, -4, -2, 0, 2, 4, 6, 8, 10,
                                           12, 14] * u.arcsec, atol=1e-5 * u.arcsec)


def test_axis_world_coords_values_all(ndcube_3d_ln_lt_l):
    coords = ndcube_3d_ln_lt_l.axis_world_coords_values()
    assert len(coords) == 3
    assert all(isinstance(c, u.Quantity) for c in coords)

    assert u.allclose(coords[0], [[0.00277778, 0.00277778, 0.00277778],
                                  [0.00555556, 0.00555556, 0.00555556]] * u.deg)
    assert u.allclose(coords[1], [[-0.00555556, -0.00416667, -0.00277778],
                                  [-0.00555556, -0.00416667, -0.00277778]] * u.deg)
    assert u.allclose(coords[2], [1.02e-09, 1.04e-09, 1.06e-09, 1.08e-09] * u.m)


def test_axis_world_coords_values_wave(ndcube_3d_ln_lt_l):
    coords = ndcube_3d_ln_lt_l.axis_world_coords_values('em.wl')
    assert len(coords) == 1
    assert isinstance(coords[0], u.Quantity)
    assert u.allclose(coords[0], [1.02e-09, 1.04e-09, 1.06e-09, 1.08e-09] * u.m)


def test_axis_world_coords_values_lon(ndcube_3d_ln_lt_l):
    coords = ndcube_3d_ln_lt_l.axis_world_coords_values('custom:pos.helioprojective.lon')
    assert len(coords) == 1
    assert all(isinstance(c, u.Quantity) for c in coords)

    assert u.allclose(coords[0], [[0.00277778, 0.00277778, 0.00277778],
                                  [0.00555556, 0.00555556, 0.00555556]] * u.deg)


def test_axis_world_coords_values_lat(ndcube_3d_ln_lt_l):
    coords = ndcube_3d_ln_lt_l.axis_world_coords_values('custom:pos.helioprojective.lat')
    assert len(coords) == 1
    assert all(isinstance(c, u.Quantity) for c in coords)
    assert u.allclose(coords[0], [[-0.00555556, -0.00416667, -0.00277778],
                                  [-0.00555556, -0.00416667, -0.00277778]] * u.deg)


def test_array_axis_physical_types(ndcube_3d_ln_lt_l):
    expected = [
        ('custom:pos.helioprojective.lon', 'custom:pos.helioprojective.lat', 'custom:PIXEL'),
        ('custom:pos.helioprojective.lon', 'custom:pos.helioprojective.lat', 'custom:PIXEL'),
        ('em.wl', 'custom:PIXEL')]
    output = ndcube_3d_ln_lt_l.array_axis_physical_types
    for i in range(len(expected)):
        assert all([physical_type in expected[i] for physical_type in output[i]])


def test_crop(ndcube_4d_ln_lt_l_t):
    intervals = ndcube_4d_ln_lt_l_t.wcs.array_index_to_world([1, 2], [0, 1], [0, 1], [0, 2])
    lower_corner = [coord[0] for coord in intervals]
    upper_corner = [coord[-1] for coord in intervals]
    expected = ndcube_4d_ln_lt_l_t[1:3, 0:2, 0:2, 0:3]
    output = ndcube_4d_ln_lt_l_t.crop(lower_corner, upper_corner)
    helpers.assert_cubes_equal(output, expected)


def test_crop_tuple_non_tuple_input(ndcube_2d_ln_lt):
    cube = ndcube_2d_ln_lt
    frame = astropy.wcs.utils.wcs_to_celestial_frame(cube.wcs)
    lower_corner = SkyCoord(Tx=359.99667, Ty=-0.0011111111, unit="deg", frame=frame)
    upper_corner = SkyCoord(Tx=0.0044444444, Ty=0.0011111111, unit="deg", frame=frame)
    cropped_by_tuples = cube.crop((lower_corner,), (upper_corner,))
    cropped_by_coords = cube.crop(lower_corner, upper_corner)
    helpers.assert_cubes_equal(cropped_by_tuples, cropped_by_coords)


def test_crop_with_nones(ndcube_4d_ln_lt_l_t):
    lower_corner = [None] * 3
    upper_corner = [None] * 3
    interval0 = ndcube_4d_ln_lt_l_t.wcs.array_index_to_world([1, 2], [0, 1], [0, 1], [0, 2])[0]
    lower_corner[0] = interval0[0]
    upper_corner[0] = interval0[-1]
    expected = ndcube_4d_ln_lt_l_t[:, :, :, 0:3]
    output = ndcube_4d_ln_lt_l_t.crop(lower_corner, upper_corner)
    helpers.assert_cubes_equal(output, expected)


def test_crop_1d_independent(ndcube_4d_ln_lt_l_t):
    cube_1d = ndcube_4d_ln_lt_l_t[0, 0, :, 0]
    wl_range = SpectralCoord([3e-11, 4.5e-11], unit=u.m)
    expected = cube_1d[0:2]
    output = cube_1d.crop([wl_range[0]], [wl_range[-1]])
    helpers.assert_cubes_equal(output, expected)


def test_crop_1d_dependent(ndcube_4d_ln_lt_l_t):
    cube_1d = ndcube_4d_ln_lt_l_t[0, :, 0, 0]
    sky_range = cube_1d.wcs.array_index_to_world([0, 1])
    expected = cube_1d[0:2]
    output = cube_1d.crop([sky_range[0]], [sky_range[-1]])
    helpers.assert_cubes_equal(output, expected)


def test_crop_by_values(ndcube_4d_ln_lt_l_t):
    intervals = ndcube_4d_ln_lt_l_t.wcs.array_index_to_world_values([1, 2], [0, 1], [0, 1], [0, 2])
    units = [u.min, u.m, u.deg, u.deg]
    lower_corner = [coord[0] * unit for coord, unit in zip(intervals, units)]
    upper_corner = [coord[-1] * unit for coord, unit in zip(intervals, units)]
    # Ensure some quantities are in units different from each other
    # and those stored in the WCS.
    lower_corner[0] = lower_corner[0].to(u.ms)
    lower_corner[-1] = lower_corner[-1].to(u.arcsec)
    upper_corner[-1] = upper_corner[-1].to(u.arcsec)
    expected = ndcube_4d_ln_lt_l_t[1:3, 0:2, 0:2, 0:3]
    output = ndcube_4d_ln_lt_l_t.crop_by_values(lower_corner, upper_corner)
    helpers.assert_cubes_equal(output, expected)


def test_crop_by_coords_with_units(ndcube_4d_ln_lt_l_t):
    intervals = ndcube_4d_ln_lt_l_t.wcs.array_index_to_world_values([1, 2], [0, 1], [0, 1], [0, 2])
    units = [u.min, u.m, u.deg, u.deg]
    lower_corner = [coord[0] for coord in intervals]
    upper_corner = [coord[-1] for coord in intervals]
    lower_corner[0] *= u.min
    upper_corner[0] *= u.min
    lower_corner[1] *= u.m
    upper_corner[1] *= u.m
    lower_corner[2] *= u.deg
    units[0] = None
    expected = ndcube_4d_ln_lt_l_t[1:3, 0:2, 0:2, 0:3]
    output = ndcube_4d_ln_lt_l_t.crop_by_values(lower_corner, upper_corner, units=units)
    helpers.assert_cubes_equal(output, expected)


def test_crop_by_values_with_nones(ndcube_4d_ln_lt_l_t):
    lower_corner = [None] * 4
    lower_corner[0] = 0.5 * u.min
    upper_corner = [None] * 4
    upper_corner[0] = 1.1 * u.min
    expected = ndcube_4d_ln_lt_l_t[:, :, :, 0:3]
    output = ndcube_4d_ln_lt_l_t.crop_by_values(lower_corner, upper_corner)
    helpers.assert_cubes_equal(output, expected)


def test_crop_by_values_all_nones(ndcube_4d_ln_lt_l_t):
    lower_corner = [None] * 4
    upper_corner = [None] * 4
    output = ndcube_4d_ln_lt_l_t.crop_by_values(lower_corner, upper_corner)
    helpers.assert_cubes_equal(output, ndcube_4d_ln_lt_l_t)


def test_crop_by_values_valueerror1(ndcube_4d_ln_lt_l_t):
    # Test units not being the same length as the inputs
    lower_corner = [None] * 4
    lower_corner[0] = 0.5
    upper_corner = [None] * 4
    upper_corner[0] = 1.1

    with pytest.raises(ValueError):
        ndcube_4d_ln_lt_l_t.crop_by_values(lower_corner, upper_corner, units=["m"])


def test_crop_by_values_valueerror2(ndcube_4d_ln_lt_l_t):
    # Test upper and lower coordinates not being the same length
    with pytest.raises(ValueError):
        ndcube_4d_ln_lt_l_t.crop_by_values([None], [None, None])


def test_crop_by_values_1d_dependent(ndcube_4d_ln_lt_l_t):
    cube_1d = ndcube_4d_ln_lt_l_t[0, :, 0, 0]
    lat_range, lon_range = cube_1d.wcs.low_level_wcs.array_index_to_world_values([0, 1])
    lower_corner = [lat_range[0] * u.deg, lon_range[0] * u.deg]
    upper_corner = [lat_range[-1] * u.deg, lon_range[-1] * u.deg]
    expected = cube_1d[0:2]
    output = cube_1d.crop_by_values(lower_corner, upper_corner)
    helpers.assert_cubes_equal(output, expected)


def test_crop_rotated_celestial():
    # This is a regression test for a highly rotated image where all 4 corners
    # of the spatial ROI have to be used.

    header = dedent("""\
        WCSAXES =                    2 / Number of coordinate axes
        CRPIX1  =          2053.459961 / Pixel coordinate of reference point
        CRPIX2  =          2047.880005 / Pixel coordinate of reference point
        PC1_1   =     0.70734471922412 / Coordinate transformation matrix element
        PC1_2   =     0.70686876305701 / Coordinate transformation matrix element
        PC2_1   =    -0.70686876305701 / Coordinate transformation matrix element
        PC2_2   =     0.70734471922412 / Coordinate transformation matrix element
        CDELT1  =  0.00016652472222222 / [deg] Coordinate increment at reference point
        CDELT2  =  0.00016652472222222 / [deg] Coordinate increment at reference point
        CUNIT1  = 'deg'                / Units of coordinate increment and value
        CUNIT2  = 'deg'                / Units of coordinate increment and value
        CTYPE1  = 'HPLN-TAN'           / Coordinate type codegnomonic projection
        CTYPE2  = 'HPLT-TAN'           / Coordinate type codegnomonic projection
        CRVAL1  =                  0.0 / [deg] Coordinate value at reference point
        CRVAL2  =                  0.0 / [deg] Coordinate value at reference point
        LONPOLE =                180.0 / [deg] Native longitude of celestial pole
        LATPOLE =                  0.0 / [deg] Native latitude of celestial pole
        MJDREF  =                  0.0 / [d] MJD of fiducial time
        DATE-OBS= '2014-04-09T06:00:12.970' / ISO-8601 time of observation
        MJD-OBS =      56756.250150116 / [d] MJD of observation
        RSUN_REF=          696000000.0 / [m] Solar radius
        DSUN_OBS=      149860273889.04 / [m] Distance from centre of Sun to observer
        HGLN_OBS=  -0.0058904803279347 / [deg] Stonyhurst heliographic lng of observer
        HGLT_OBS=     -6.0489216362492 / [deg] Heliographic latitude of observer
        """)
    wcs = WCS(fits.Header.fromstring(header, sep="\n"))
    data = np.zeros((4096, 4096))

    cube = NDCube(data, wcs=wcs)

    bottom_left = SkyCoord(-100, -100, unit=u.arcsec, frame=wcs_to_celestial_frame(wcs))
    top_right = SkyCoord(600, 600, unit=u.arcsec, frame=wcs_to_celestial_frame(wcs))

    small = cube.crop(bottom_left, top_right)

    assert small.data.shape == (1652, 1652)


def test_initialize_from_ndcube(ndcube_3d_l_ln_lt_ectime):
    cube = ndcube_3d_l_ln_lt_ectime
    cube.global_coords.add('distance', 'pos.distance', 1 * u.m)
    cube2 = NDCube(cube)

    assert cube.global_coords is cube2.global_coords
    assert cube.extra_coords is cube2.extra_coords

    cube3 = NDCube(cube, copy=True)
    ec = cube.extra_coords
    ec3 = cube3.extra_coords

    assert cube.global_coords == cube3.global_coords
    assert cube.global_coords is not cube3.global_coords
    assert ec.keys() == ec3.keys()
    assert ec.mapping == ec3.mapping
    assert np.allclose(ec.wcs.pixel_to_world_values(1), ec3.wcs.pixel_to_world_values(1))
    assert ec is not ec3


def test_reproject_interpolation(ndcube_4d_ln_l_t_lt, wcs_4d_lt_t_l_ln):
    target_wcs_header = wcs_4d_lt_t_l_ln.low_level_wcs.to_header()
    target_wcs_header['CDELT3'] = 0.1   # original value = 0.2
    target_wcs = astropy.wcs.WCS(header=target_wcs_header)
    shape_out = (5, 20, 12, 8)

    resampled_cube = ndcube_4d_ln_l_t_lt.reproject_to(target_wcs, shape_out=shape_out)

    assert ndcube_4d_ln_l_t_lt.data.shape == (5, 10, 12, 8)
    assert resampled_cube.data.shape == (5, 20, 12, 8)


def test_reproject_invalid_wcs(ndcube_4d_ln_l_t_lt, wcs_3d_lt_ln_l):
    shape_out = (5, 20, 12, 8)

    with pytest.raises(Exception):
        _ = ndcube_4d_ln_l_t_lt.reproject_to(wcs_3d_lt_ln_l, shape_out=shape_out)


def test_reproject_with_header(ndcube_4d_ln_l_t_lt, wcs_4d_lt_t_l_ln):
    target_wcs_header = wcs_4d_lt_t_l_ln.low_level_wcs.to_header()
    shape_out = (5, 20, 12, 8)

    _ = ndcube_4d_ln_l_t_lt.reproject_to(target_wcs_header, shape_out=shape_out)


def test_reproject_return_footprint(ndcube_4d_ln_l_t_lt, wcs_4d_lt_t_l_ln):
    target_wcs_header = wcs_4d_lt_t_l_ln.low_level_wcs.to_header()
    target_wcs_header['CDELT3'] = 0.1   # original value = 0.2
    target_wcs = astropy.wcs.WCS(header=target_wcs_header)
    shape_out = (5, 20, 12, 8)

    resampled_cube, footprint = ndcube_4d_ln_l_t_lt.reproject_to(target_wcs, shape_out=shape_out,
                                                                 return_footprint=True)

    assert ndcube_4d_ln_l_t_lt.data.shape == (5, 10, 12, 8)
    assert resampled_cube.data.shape == (5, 20, 12, 8)
    assert footprint.shape == (5, 20, 12, 8)


def test_reproject_shape_out(ndcube_4d_ln_l_t_lt, wcs_4d_lt_t_l_ln):
    # should raise an exception when neither shape_out is specified nor
    # target_wcs has the pixel_shape or array_shape attribute
    wcs_4d_lt_t_l_ln.pixel_shape = None
    with pytest.raises(Exception):
        _ = ndcube_4d_ln_l_t_lt.reproject_to(wcs_4d_lt_t_l_ln)

    # should not raise an exception when shape_out is specified
    shape = (5, 10, 12, 8)
    _ = ndcube_4d_ln_l_t_lt.reproject_to(wcs_4d_lt_t_l_ln, shape_out=shape)

    # should not raise an exception when target_wcs has pixel_shape or array_shape attribute
    wcs_4d_lt_t_l_ln.array_shape = shape
    _ = ndcube_4d_ln_l_t_lt.reproject_to(wcs_4d_lt_t_l_ln, shape_out=shape)


def test_wcs_type_after_init(ndcube_3d_ln_lt_l, wcs_3d_l_lt_ln):
    # Generate a low level WCS
    slices = np.s_[:, :, 0]
    low_level_wcs = SlicedLowLevelWCS(wcs_3d_l_lt_ln, slices)
    # Generate an NDCube using the low level WCS
    cube = NDCube(ndcube_3d_ln_lt_l.data[slices], low_level_wcs)
    # Check the WCS has been converted to high level but NDCube init.
    assert isinstance(cube.wcs, BaseHighLevelWCS)


<<<<<<< HEAD
def test_superpixel(ndcube_3d_l_ln_lt_ectime):
    # Execute superpixel.
    cube = ndcube_3d_l_ln_lt_ectime[:, 1:]
    superpixel_shape = (10, 2, 1)
    output = cube.superpixel(superpixel_shape, func=np.sum)
    output_sc, output_spec = output.axis_world_coords(wcs=output.wcs)
    output_time, = output.axis_world_coords(wcs=output.extra_coords)

    # Build expected cube contents.
    expected_data = np.array([[3840, 3860, 3880, 3900, 3920, 3940, 3960, 3980],
                              [4160, 4180, 4200, 4220, 4240, 4260, 4280, 4300]])
    expected_mask = np.zeros(expected_data.shape, dtype=bool)
    expected_uncertainty = None
    expected_unit = cube.unit
    expected_meta = cube.meta
    expected_Tx = np.array([[9.99999999, 19.99999994, 29.99999979, 39.9999995,
                             49.99999902, 59.99999831, 69.99999731, 79.99999599],
                            [9.99999999, 19.99999994, 29.99999979, 39.9999995,
                             49.99999902, 59.99999831, 69.99999731, 79.99999599]]) * u.arcsec
    expected_Ty = np.array([[-14.99999996, -14.9999999, -14.99999981, -14.99999969,
                             -14.99999953, -14.99999934, -14.99999911, -14.99999885],
                            [-4.99999999, -4.99999998, -4.99999995, -4.9999999,
                             -4.99999985, -4.99999979, -4.99999971, -4.99999962]]) * u.arcsec
    expected_spec = SpectralCoord([1.02e-09], unit=u.m)
    expected_time = Time([51544.00104167, 51544.00243056], format="mjd", scale="utc")

    # Confirm output is as expected.
    assert (output.dimensions.value == np.array([1, 2, 8])).all()
    assert (output.data == expected_data).all()
    assert (output.mask == expected_mask).all()
    assert output.uncertainty == expected_uncertainty
    assert output.unit == expected_unit
    assert output.meta == expected_meta
    assert u.allclose(output_sc.Tx, expected_Tx)
    assert u.allclose(output_sc.Ty, expected_Ty)
    assert u.allclose(output_spec, expected_spec)
    assert output_time.scale == expected_time.scale
    assert output_time.format == expected_time.format
    assert np.allclose(output_time.value, expected_time.value)
=======
def test_reproject_adaptive(ndcube_2d_ln_lt, wcs_2d_lt_ln):
    shape_out = (10, 12)
    resampled_cube = ndcube_2d_ln_lt.reproject_to(wcs_2d_lt_ln, algorithm='adaptive',
                                                  shape_out=shape_out)

    assert ndcube_2d_ln_lt.data.shape == (10, 12)
    assert resampled_cube.data.shape == (10, 12)


def test_reproject_exact(ndcube_2d_ln_lt, wcs_2d_lt_ln):
    shape_out = (10, 12)
    resampled_cube = ndcube_2d_ln_lt.reproject_to(wcs_2d_lt_ln, algorithm='exact',
                                                  shape_out=shape_out)

    assert ndcube_2d_ln_lt.data.shape == (10, 12)
    assert resampled_cube.data.shape == (10, 12)


def test_reproject_invalid_algorithm(ndcube_4d_ln_l_t_lt, wcs_4d_lt_t_l_ln):
    with pytest.raises(ValueError):
        _ = ndcube_4d_ln_l_t_lt.reproject_to(wcs_4d_lt_t_l_ln, algorithm='my_algorithm',
                                             shape_out=(5, 10, 12, 8))


def test_reproject_invalid_order(ndcube_2d_ln_lt, wcs_2d_lt_ln):
    shape_out = (10, 12)

    # Supported for interpolation
    for order in ['nearest-neighbor', 'bilinear', 'biquadratic', 'bicubic']:
        _ = ndcube_2d_ln_lt.reproject_to(wcs_2d_lt_ln, algorithm='interpolation',
                                         shape_out=shape_out, order=order)

    # Supported for adaptive
    for order in ['nearest-neighbor', 'bilinear']:
        _ = ndcube_2d_ln_lt.reproject_to(wcs_2d_lt_ln, algorithm='adaptive',
                                         shape_out=shape_out, order=order)

    # Not supported for adaptive
    for order in ['biquadratic', 'bicubic', 'my_order']:
        with pytest.raises(ValueError):
            _ = ndcube_2d_ln_lt.reproject_to(wcs_2d_lt_ln, algorithm='adaptive',
                                             shape_out=shape_out, order=order)

    # 'exact' does not need 'order'
    _ = ndcube_2d_ln_lt.reproject_to(wcs_2d_lt_ln, algorithm='exact', shape_out=shape_out)


def test_reproject_adaptive_incompatible_wcs(ndcube_4d_ln_l_t_lt, wcs_4d_lt_t_l_ln,
                                             wcs_1d_l, ndcube_1d_l):
    with pytest.raises(ValueError):
        _ = ndcube_1d_l.reproject_to(wcs_1d_l, algorithm='adaptive',
                                     shape_out=(10,))

    with pytest.raises(ValueError):
        _ = ndcube_4d_ln_l_t_lt.reproject_to(wcs_4d_lt_t_l_ln, algorithm='adaptive',
                                             shape_out=(5, 10, 12, 8))


def test_reproject_exact_incompatible_wcs(ndcube_4d_ln_l_t_lt, wcs_4d_lt_t_l_ln,
                                          wcs_1d_l, ndcube_1d_l):
    with pytest.raises(ValueError):
        _ = ndcube_1d_l.reproject_to(wcs_1d_l, algorithm='exact',
                                     shape_out=(10,))

    with pytest.raises(ValueError):
        _ = ndcube_4d_ln_l_t_lt.reproject_to(wcs_4d_lt_t_l_ln, algorithm='exact',
                                             shape_out=(5, 10, 12, 8))
>>>>>>> 1da9269f
<|MERGE_RESOLUTION|>--- conflicted
+++ resolved
@@ -632,7 +632,6 @@
     assert isinstance(cube.wcs, BaseHighLevelWCS)
 
 
-<<<<<<< HEAD
 def test_superpixel(ndcube_3d_l_ln_lt_ectime):
     # Execute superpixel.
     cube = ndcube_3d_l_ln_lt_ectime[:, 1:]
@@ -672,7 +671,8 @@
     assert output_time.scale == expected_time.scale
     assert output_time.format == expected_time.format
     assert np.allclose(output_time.value, expected_time.value)
-=======
+
+
 def test_reproject_adaptive(ndcube_2d_ln_lt, wcs_2d_lt_ln):
     shape_out = (10, 12)
     resampled_cube = ndcube_2d_ln_lt.reproject_to(wcs_2d_lt_ln, algorithm='adaptive',
@@ -739,5 +739,4 @@
 
     with pytest.raises(ValueError):
         _ = ndcube_4d_ln_l_t_lt.reproject_to(wcs_4d_lt_t_l_ln, algorithm='exact',
-                                             shape_out=(5, 10, 12, 8))
->>>>>>> 1da9269f
+                                             shape_out=(5, 10, 12, 8))
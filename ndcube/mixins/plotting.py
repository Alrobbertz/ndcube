from warnings import warn

import numpy as np
import matplotlib.pyplot as plt

import astropy.units as u
from sunpy.visualization.imageanimator import ImageAnimatorWCS, LineAnimator
import sunpy.visualization.wcsaxes_compat as wcsaxes_compat

__all__ = ['NDCubePlotMixin']


class NDCubePlotMixin:
    """
    Add plotting functionality to a NDCube class.
    """

<<<<<<< HEAD
    def plot(self, axes=None, image_axes=None, unit_x_axis=None, unit_y_axis=None,
             axis_ranges=None, unit=None, **kwargs):
=======
    def plot(self, axes=None, plot_axis_indices=[-1, -2], axes_coordinates=None,
             axes_units=None, data_unit=None, origin=0, **kwargs):
>>>>>>> 8b155ba6
        """
        Plots an interactive visualization of this cube with a slider
        controlling the wavelength axis for data having dimensions greater than 2.
        Plots an x-y graph onto the current axes for 2D or 1D data.
        Keyword arguments are passed on to matplotlib.
        Parameters other than data and wcs are passed to ImageAnimatorWCS,
        which in turn passes them to imshow for data greater than 2D.

        Parameters
        ----------
        plot_axis_indices: `list`
            The two axes that make the image.
            Like [-1,-2] this implies cube instance -1 dimension
            will be x-axis and -2 dimension will be y-axis.

        axes: `astropy.visualization.wcsaxes.core.WCSAxes` or None:
            The axes to plot onto. If None the current axes will be used.

        axes_unit: `list` of `astropy.units.Unit`

        data_unit: `astropy.unit.Unit`
            The data is changed to the unit given or the cube.unit if not given, for 1D plots.

        axes_coordinates: list of physical coordinates for array or None
            If None array indices will be used for all axes.
            If a list it should contain one element for each axis of the numpy array.
            For the image axes a [min, max] pair should be specified which will be
            passed to :func:`matplotlib.pyplot.imshow` as extent.
            For the slider axes a [min, max] pair can be specified or an array the
            same length as the axis which will provide all values for that slider.
            If None is specified for an axis then the array indices will be used
            for that axis.

        """
<<<<<<< HEAD
        if image_axes is None:
            image_axes = [-1, -2]
        try:
            plot_axis_index = int(image_axes)
        except TypeError:
            if len(image_axes) == 1:
                plot_axis_index = int(image_axes[0])
            else:
                plot_axis_index = None
        if isinstance(plot_axis_index, int) and self.data.ndim > 1:
            plot = self._animate_cube_1D(plot_axis_index=plot_axis_index,
                                         unit_x_axis=unit_x_axis, unit_y_axis=unit_y_axis,
                                         **kwargs)
        else:
            axis_data = ['x', 'x']
            axis_data[image_axes[1]] = 'y'
            if self.data.ndim >= 3:
                plot = self._plot_3D_cube(image_axes=image_axes, unit_x_axis=unit_x_axis,
                                          unit_y_axis=unit_y_axis, axis_ranges=axis_ranges,
                                          **kwargs)
            elif self.data.ndim == 2:
                plot = self._plot_2D_cube(axes=axes, image_axes=axis_data[::-1], **kwargs)

            elif self.data.ndim == 1:
                plot = self._plot_1D_cube(unit_x_axis=unit_x_axis, unit_y_axis=unit_y_axis,
                                          **kwargs)

=======
        # If old API is used, convert to new API.
        plot_axis_indices, axes_coordiantes, axes_units, data_unit, kwargs = _support_101_plot_API(
            plot_axis_indices, axes_coordinates, axes_units, data_unit, kwargs)
        axis_data = ['x' for i in range(2)]
        axis_data[plot_axis_indices[1]] = 'y'
        if self.data.ndim is 1:
            plot = self._plot_1D_cube(data_unit=data_unit, origin=origin)
        elif self.data.ndim is 2:
            plot = self._plot_2D_cube(axes=axes, plot_axis_indices=axis_data[::-1], **kwargs)
        else:
            plot = self._plot_3D_cube(plot_axis_indices=plot_axis_indices,
                                      axes_coordinates=axes_coordinates, axes_units=axes_units,
                                      **kwargs)
>>>>>>> 8b155ba6
        return plot

    def _plot_1D_cube(self, data_unit=None, origin=0):
        """
        Plots a graph.
        Keyword arguments are passed on to matplotlib.

        Parameters
        ----------
<<<<<<< HEAD
        image_axes: `list`
            The two axes that make the image.
            Like [-1,-2] this implies cube instance -1 dimension
            will be x-axis and -2 dimension will be y-axis.

        unit_x_axis: `astropy.units.Unit`
            The unit of x axis.

        unit_y_axis: `astropy.units.Unit`
            The unit of y axis.

        axis_ranges: `list` of physical coordinates for array or None
            If None array indices will be used for all axes.
            If a list it should contain one element for each axis of the numpy array.
            For the image axes a [min, max] pair should be specified which will be
            passed to :func:`matplotlib.pyplot.imshow` as extent.
            For the slider axes a [min, max] pair can be specified or an array the
            same length as the axis which will provide all values for that slider.
            If None is specified for an axis then the array indices will be used
            for that axis.

=======
        data_unit: `astropy.unit.Unit`
            The data is changed to the unit given or the cube.unit if not given.
>>>>>>> 8b155ba6
        """
        index_not_one = []
        for i, _bool in enumerate(self.missing_axis):
            if not _bool:
                index_not_one.append(i)
        if data_unit is None:
            data_unit = self.wcs.wcs.cunit[index_not_one[0]]
        plot = plt.plot(self.pixel_to_world(*[u.Quantity(np.arange(self.data.shape[0]),
                                                         unit=u.pix)])[0].to(data_unit),
                        self.data)
        return plot

    def _plot_2D_cube(self, axes=None, plot_axis_indices=None, **kwargs):
        """
        Plots a 2D image onto the current
        axes. Keyword arguments are passed on to matplotlib.

        Parameters
        ----------
        axes: `astropy.visualization.wcsaxes.core.WCSAxes` or `None`:
            The axes to plot onto. If None the current axes will be used.

        plot_axis_indices: `list`.
            The first axis in WCS object will become the first axis of plot_axis_indices and
            second axis in WCS object will become the second axis of plot_axis_indices.
            Default: ['x', 'y']

        """
        if not plot_axis_indices:
            plot_axis_indices = ['x', 'y']
        if axes is None:
            if self.wcs.naxis is not 2:
                missing_axis = self.missing_axis
                slice_list = []
                index = 0
                for i, bool_ in enumerate(missing_axis):
                    if not bool_:
                        slice_list.append(plot_axis_indices[index])
                        index += 1
                    else:
                        slice_list.append(1)
                if index is not 2:
                    raise ValueError("Dimensions of WCS and data don't match")
            axes = wcsaxes_compat.gca_wcs(self.wcs, slices=slice_list)
        plot = axes.imshow(self.data, **kwargs)
        return plot

<<<<<<< HEAD
    def _plot_1D_cube(self, unit_x_axis=None, unit_y_axis=None, **kwargs):
=======
    def _plot_3D_cube(self, plot_axis_indices=None, axes_units=None,
                      axes_coordinates=None, **kwargs):
>>>>>>> 8b155ba6
        """
        Plots an interactive visualization of this cube using sliders to move through axes
        plot using in the image.
        Parameters other than data and wcs are passed to ImageAnimatorWCS, which in turn
        passes them to imshow.

        Parameters
        ----------
<<<<<<< HEAD
        unit: `astropy.unit.Unit`
            The data is changed to the unit given or the cube.unit if not given.

        """
        index_not_one = []
        for i, _bool in enumerate(self.missing_axis):
            if not _bool:
                index_not_one.append(i)
        xdata = self.pixel_to_world(u.Quantity(np.arange(self.data.shape[0]), unit=u.pix))[0]
        if unit_x_axis is not None:
            xdata = xdata.to(unit_x_axis)
        if unit_y_axis is None:
            ydata = self.data
            unit_y_axis = self.unit
        else:
            if self.unit is None:
                raise TypeError("NDCube.unit is None.  Must be an astropy.units.unit or "
                                "valid unit string in order to set unit_y_axis.")
            else:
                ydata = (self.data * self.unit).to(unit_y_axis)
        plot = plt.plot(xdata, ydata,
                        xlabel="{0} [{1}]".format(self.world_axis_physical_types[0], unit_x_axis),
                        ylabel="Data [{0}]".format(unit_y_axis), **kwargs)
        return plot

    def _animate_cube_1D(self, plot_axis_index=-1, unit_x_axis=None, unit_y_axis=None, **kwargs):
        """Animates an axis of a cube as a line plot with sliders for other axes."""
        # Get real world axis values along axis to be plotted and enter into axes_ranges kwarg.
        xdata = self.axis_world_coords(plot_axis_index)
        # Change x data to desired units it set by user.
        if unit_x_axis:
            xdata = xdata.to(unit_x_axis)
        axis_ranges = [None] * self.data.ndim
        axis_ranges[plot_axis_index] = xdata.value
        if unit_y_axis:
            if self.unit is None:
                raise TypeError("NDCube.unit is None.  Must be an astropy.units.unit or "
                                "valid unit string in order to set unit_y_axis.")
            else:
                data = (self.data * self.unit).to(unit_y_axis)
        # Initiate line animator object.
        plot = LineAnimator(data.value, plot_axis_index=plot_axis_index, axis_ranges=axis_ranges,
                            xlabel="{0} [{1}]".format(
                                self.world_axis_physical_types[plot_axis_index], unit_x_axis),
                            ylabel="Data [{0}]".format(unit_y_axis), **kwargs)
        return plot
=======
        plot_axis_indices: `list`
            The two axes that make the image.
            Like [-1,-2] this implies cube instance -1 dimension
            will be x-axis and -2 dimension will be y-axis.

        axes_unit: `list` of `astropy.units.Unit`

        axes_coordinates: `list` of physical coordinates for array or None
            If None array indices will be used for all axes.
            If a list it should contain one element for each axis of the numpy array.
            For the image axes a [min, max] pair should be specified which will be
            passed to :func:`matplotlib.pyplot.imshow` as extent.
            For the slider axes a [min, max] pair can be specified or an array the
            same length as the axis which will provide all values for that slider.
            If None is specified for an axis then the array indices will be used
            for that axis.
        """
        if plot_axis_indices is None:
            plot_axis_indices = [-1, -2]
        if axes_units is None:
            axes_units = [None, None]
        i = ImageAnimatorWCS(self.data, wcs=self.wcs, image_axes=plot_axis_indices,
                             unit_x_axis=axes_units[0], unit_y_axis=axes_units[1],
                             axis_ranges=axes_coordinates, **kwargs)
        return i


def _support_101_plot_API(plot_axis_indices, axes_coordinates, axes_units, data_unit, kwargs):
    """Check if user has used old API and convert it to new API."""
    # Get old API variable values.
    image_axes = kwargs.pop("image_axes", None)
    axis_ranges = kwargs.pop("axis_ranges", None)
    unit_x_axis = kwargs.pop("unit_x_axis", None)
    unit_y_axis = kwargs.pop("unit_y_axis", None)
    unit = kwargs.pop("unit", None)
    # Check if conflicting new and old API values have been set.
    # If not, set new API using old API and raise deprecation warning.
    if image_axes is not None:
        variable_names = ("image_axes", "plot_axis_indices")
        _raise_101_API_deprecation_warning(*variable_names)
        if plot_axis_indices is None:
            plot_axis_indices = image_axes
        else:
            _raise_API_error(*variable_names)
    if axis_ranges is not None:
        variable_names = ("axis_ranges", "axes_coordinates")
        _raise_101_API_deprecation_warning(*variable_names)
        if axes_coordinates is None:
            axes_coordinates = axis_ranges
        else:
            _raise_API_error(*variable_names)
    if (unit_x_axis is not None or unit_y_axis is not None) and axes_units is not None:
        _raise_API_error("unit_x_axis and/or unit_y_axis", "axes_units")
    if axes_units is None:
        variable_names = ("unit_x_axis and unit_y_axis", "axes_units")
        if unit_x_axis is not None:
            _raise_101_API_deprecation_warning(*variable_names)
            if len(plot_axis_indices) == 1:
                axes_units = unit_x_axis
            elif len(plot_axis_indices) == 2:
                if unit_y_axis is None:
                    axes_units = [unit_x_axis, None]
                else:
                    axes_units = [unit_x_axis, unit_y_axis]
            else:
                raise ValueError("Length of image_axes must be less than 3.")
        else:
            if unit_y_axis is not None:
                _raise_101_API_deprecation_warning(*variable_names)
                axes_units = [None, unit_y_axis]
    if unit is not None:
        variable_names = ("unit", "data_unit")
        _raise_101_API_deprecation_warning(*variable_names)
        if data_unit is None:
            data_unit = unit
        else:
            _raise_API_error(*variable_names)
    # Return values of new API
    return plot_axis_indices, axes_coordinates, axes_units, data_unit, kwargs


def _raise_API_error(old_name, new_name):
    raise ValueError(
        "Conflicting inputs: {0} (old API) cannot be set if {1} (new API) is set".format(
            old_name, new_name))

def _raise_101_API_deprecation_warning(old_name, new_name):
    warn("{0} is deprecated and will not be supported in version 2.0.  It will be replaced by {1}.  See docstring.".format(old_name, new_name), DeprecationWarning)
>>>>>>> 8b155ba6
<|MERGE_RESOLUTION|>--- conflicted
+++ resolved
@@ -15,13 +15,8 @@
     Add plotting functionality to a NDCube class.
     """
 
-<<<<<<< HEAD
-    def plot(self, axes=None, image_axes=None, unit_x_axis=None, unit_y_axis=None,
-             axis_ranges=None, unit=None, **kwargs):
-=======
     def plot(self, axes=None, plot_axis_indices=[-1, -2], axes_coordinates=None,
              axes_units=None, data_unit=None, origin=0, **kwargs):
->>>>>>> 8b155ba6
         """
         Plots an interactive visualization of this cube with a slider
         controlling the wavelength axis for data having dimensions greater than 2.
@@ -56,35 +51,6 @@
             for that axis.
 
         """
-<<<<<<< HEAD
-        if image_axes is None:
-            image_axes = [-1, -2]
-        try:
-            plot_axis_index = int(image_axes)
-        except TypeError:
-            if len(image_axes) == 1:
-                plot_axis_index = int(image_axes[0])
-            else:
-                plot_axis_index = None
-        if isinstance(plot_axis_index, int) and self.data.ndim > 1:
-            plot = self._animate_cube_1D(plot_axis_index=plot_axis_index,
-                                         unit_x_axis=unit_x_axis, unit_y_axis=unit_y_axis,
-                                         **kwargs)
-        else:
-            axis_data = ['x', 'x']
-            axis_data[image_axes[1]] = 'y'
-            if self.data.ndim >= 3:
-                plot = self._plot_3D_cube(image_axes=image_axes, unit_x_axis=unit_x_axis,
-                                          unit_y_axis=unit_y_axis, axis_ranges=axis_ranges,
-                                          **kwargs)
-            elif self.data.ndim == 2:
-                plot = self._plot_2D_cube(axes=axes, image_axes=axis_data[::-1], **kwargs)
-
-            elif self.data.ndim == 1:
-                plot = self._plot_1D_cube(unit_x_axis=unit_x_axis, unit_y_axis=unit_y_axis,
-                                          **kwargs)
-
-=======
         # If old API is used, convert to new API.
         plot_axis_indices, axes_coordiantes, axes_units, data_unit, kwargs = _support_101_plot_API(
             plot_axis_indices, axes_coordinates, axes_units, data_unit, kwargs)
@@ -98,7 +64,6 @@
             plot = self._plot_3D_cube(plot_axis_indices=plot_axis_indices,
                                       axes_coordinates=axes_coordinates, axes_units=axes_units,
                                       **kwargs)
->>>>>>> 8b155ba6
         return plot
 
     def _plot_1D_cube(self, data_unit=None, origin=0):
@@ -108,32 +73,9 @@
 
         Parameters
         ----------
-<<<<<<< HEAD
-        image_axes: `list`
-            The two axes that make the image.
-            Like [-1,-2] this implies cube instance -1 dimension
-            will be x-axis and -2 dimension will be y-axis.
-
-        unit_x_axis: `astropy.units.Unit`
-            The unit of x axis.
-
-        unit_y_axis: `astropy.units.Unit`
-            The unit of y axis.
-
-        axis_ranges: `list` of physical coordinates for array or None
-            If None array indices will be used for all axes.
-            If a list it should contain one element for each axis of the numpy array.
-            For the image axes a [min, max] pair should be specified which will be
-            passed to :func:`matplotlib.pyplot.imshow` as extent.
-            For the slider axes a [min, max] pair can be specified or an array the
-            same length as the axis which will provide all values for that slider.
-            If None is specified for an axis then the array indices will be used
-            for that axis.
-
-=======
         data_unit: `astropy.unit.Unit`
             The data is changed to the unit given or the cube.unit if not given.
->>>>>>> 8b155ba6
+
         """
         index_not_one = []
         for i, _bool in enumerate(self.missing_axis):
@@ -181,12 +123,8 @@
         plot = axes.imshow(self.data, **kwargs)
         return plot
 
-<<<<<<< HEAD
-    def _plot_1D_cube(self, unit_x_axis=None, unit_y_axis=None, **kwargs):
-=======
     def _plot_3D_cube(self, plot_axis_indices=None, axes_units=None,
                       axes_coordinates=None, **kwargs):
->>>>>>> 8b155ba6
         """
         Plots an interactive visualization of this cube using sliders to move through axes
         plot using in the image.
@@ -195,31 +133,31 @@
 
         Parameters
         ----------
-<<<<<<< HEAD
-        unit: `astropy.unit.Unit`
-            The data is changed to the unit given or the cube.unit if not given.
-
-        """
-        index_not_one = []
-        for i, _bool in enumerate(self.missing_axis):
-            if not _bool:
-                index_not_one.append(i)
-        xdata = self.pixel_to_world(u.Quantity(np.arange(self.data.shape[0]), unit=u.pix))[0]
-        if unit_x_axis is not None:
-            xdata = xdata.to(unit_x_axis)
-        if unit_y_axis is None:
-            ydata = self.data
-            unit_y_axis = self.unit
-        else:
-            if self.unit is None:
-                raise TypeError("NDCube.unit is None.  Must be an astropy.units.unit or "
-                                "valid unit string in order to set unit_y_axis.")
-            else:
-                ydata = (self.data * self.unit).to(unit_y_axis)
-        plot = plt.plot(xdata, ydata,
-                        xlabel="{0} [{1}]".format(self.world_axis_physical_types[0], unit_x_axis),
-                        ylabel="Data [{0}]".format(unit_y_axis), **kwargs)
-        return plot
+        plot_axis_indices: `list`
+            The two axes that make the image.
+            Like [-1,-2] this implies cube instance -1 dimension
+            will be x-axis and -2 dimension will be y-axis.
+
+        axes_unit: `list` of `astropy.units.Unit`
+
+        axes_coordinates: `list` of physical coordinates for array or None
+            If None array indices will be used for all axes.
+            If a list it should contain one element for each axis of the numpy array.
+            For the image axes a [min, max] pair should be specified which will be
+            passed to :func:`matplotlib.pyplot.imshow` as extent.
+            For the slider axes a [min, max] pair can be specified or an array the
+            same length as the axis which will provide all values for that slider.
+            If None is specified for an axis then the array indices will be used
+            for that axis.
+        """
+        if plot_axis_indices is None:
+            plot_axis_indices = [-1, -2]
+        if axes_units is None:
+            axes_units = [None, None]
+        i = ImageAnimatorWCS(self.data, wcs=self.wcs, image_axes=plot_axis_indices,
+                             unit_x_axis=axes_units[0], unit_y_axis=axes_units[1],
+                             axis_ranges=axes_coordinates, **kwargs)
+        return i
 
     def _animate_cube_1D(self, plot_axis_index=-1, unit_x_axis=None, unit_y_axis=None, **kwargs):
         """Animates an axis of a cube as a line plot with sliders for other axes."""
@@ -242,32 +180,6 @@
                                 self.world_axis_physical_types[plot_axis_index], unit_x_axis),
                             ylabel="Data [{0}]".format(unit_y_axis), **kwargs)
         return plot
-=======
-        plot_axis_indices: `list`
-            The two axes that make the image.
-            Like [-1,-2] this implies cube instance -1 dimension
-            will be x-axis and -2 dimension will be y-axis.
-
-        axes_unit: `list` of `astropy.units.Unit`
-
-        axes_coordinates: `list` of physical coordinates for array or None
-            If None array indices will be used for all axes.
-            If a list it should contain one element for each axis of the numpy array.
-            For the image axes a [min, max] pair should be specified which will be
-            passed to :func:`matplotlib.pyplot.imshow` as extent.
-            For the slider axes a [min, max] pair can be specified or an array the
-            same length as the axis which will provide all values for that slider.
-            If None is specified for an axis then the array indices will be used
-            for that axis.
-        """
-        if plot_axis_indices is None:
-            plot_axis_indices = [-1, -2]
-        if axes_units is None:
-            axes_units = [None, None]
-        i = ImageAnimatorWCS(self.data, wcs=self.wcs, image_axes=plot_axis_indices,
-                             unit_x_axis=axes_units[0], unit_y_axis=axes_units[1],
-                             axis_ranges=axes_coordinates, **kwargs)
-        return i
 
 
 def _support_101_plot_API(plot_axis_indices, axes_coordinates, axes_units, data_unit, kwargs):
@@ -330,5 +242,4 @@
             old_name, new_name))
 
 def _raise_101_API_deprecation_warning(old_name, new_name):
-    warn("{0} is deprecated and will not be supported in version 2.0.  It will be replaced by {1}.  See docstring.".format(old_name, new_name), DeprecationWarning)
->>>>>>> 8b155ba6
+    warn("{0} is deprecated and will not be supported in version 2.0.  It will be replaced by {1}.  See docstring.".format(old_name, new_name), DeprecationWarning)
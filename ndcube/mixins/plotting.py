import datetime
from warnings import warn

import numpy as np
import matplotlib as mpl
import matplotlib.pyplot as plt
import astropy.units as u
from astropy.coordinates import SkyCoord
import sunpy.visualization.wcsaxes_compat as wcsaxes_compat
try:
    from sunpy.visualization.animator import ImageAnimator, ImageAnimatorWCS, LineAnimator
except ImportError:
    from sunpy.visualization.imageanimator import ImageAnimator, ImageAnimatorWCS, LineAnimator

from ndcube import utils
from ndcube.utils.cube import _get_extra_coord_edges
from ndcube.mixins import sequence_plotting

__all__ = ['NDCubePlotMixin']

INVALID_UNIT_SET_MESSAGE = "Can only set unit for axis if corresponding coordinates in " + \
    "axes_coordinates are set to None, an astropy Quantity or the name of an extra coord that " + \
    "is an astropy Quantity."


class NDCubePlotMixin:
    """
    Add plotting functionality to a NDCube class.
    """

    def plot(self, axes=None, plot_axis_indices=None, axes_coordinates=None,
             axes_units=None, data_unit=None, **kwargs):
        """
        Plots an interactive visualization of this cube with a slider
        controlling the wavelength axis for data having dimensions greater than
        2. Plots an x-y graph onto the current axes for 2D or 1D data. Keyword
        arguments are passed on to matplotlib. Parameters other than data and
        wcs are passed to ImageAnimatorWCS, which in turn passes them to imshow
        for data greater than 2D.

        Parameters
        ----------
        plot_axis_indices: `list`
            The two axes that make the image.
            Default=[-1,-2].  This implies cube instance -1 dimension
            will be x-axis and -2 dimension will be y-axis.

        axes: `astropy.visualization.wcsaxes.core.WCSAxes` or None:
            The axes to plot onto. If None the current axes will be used.

        axes_unit: `list` of `astropy.units.Unit`

        data_unit: `astropy.unit.Unit`
            The data is changed to the unit given or the cube.unit if not given, for 1D plots.

        axes_coordinates: list of physical coordinates for array or None
            If None array indices will be used for all axes.
            If a list it should contain one element for each axis of the numpy array.
            For the image axes a [min, max] pair should be specified which will be
            passed to :func:`matplotlib.pyplot.imshow` as extent.
            For the slider axes a [min, max] pair can be specified or an array the
            same length as the axis which will provide all values for that slider.
            If None is specified for an axis then the array indices will be used
            for that axis.
            The physical coordinates expected by axes_coordinates should be an array of
            pixel_edges.
            A str entry in axes_coordinates signifies that an extra_coord will be used
            for the axis's coordinates.
            The str must be a valid name of an extra_coord that corresponds to the same
            axis to which it is applied in the plot.
        """
        # If old API is used, convert to new API.
        plot_axis_indices, axes_coordinates, axes_units, data_unit, kwargs = _support_101_plot_API(
            plot_axis_indices, axes_coordinates, axes_units, data_unit, kwargs)
        # Check kwargs are in consistent formats and set default values if not done so by user.
        naxis = len(self.dimensions)
        plot_axis_indices, axes_coordinates, axes_units = sequence_plotting._prep_axes_kwargs(
            naxis, plot_axis_indices, axes_coordinates, axes_units)
        if naxis == 1:
            ax = self._plot_1D_cube(axes, axes_coordinates,
                                    axes_units, data_unit, **kwargs)
        else:
            if len(plot_axis_indices) == 1:
                ax = self._animate_cube_1D(
                    plot_axis_index=plot_axis_indices[0], axes_coordinates=axes_coordinates,
                    axes_units=axes_units, data_unit=data_unit, **kwargs)
            else:
                if naxis == 2:
                    ax = self._plot_2D_cube(axes, plot_axis_indices, axes_coordinates,
                                            axes_units, data_unit, **kwargs)
                else:
                    ax = self._plot_3D_cube(
                        plot_axis_indices=plot_axis_indices, axes_coordinates=axes_coordinates,
                        axes_units=axes_units, **kwargs)
        return ax

    def _plot_1D_cube(self, axes=None, axes_coordinates=None, axes_units=None, data_unit=None,
                      **kwargs):
        """
        Plots a graph. Keyword arguments are passed on to matplotlib.

        Parameters
        ----------
        data_unit: `astropy.unit.Unit`
            The data is changed to the unit given or the cube.unit if not given.
        """
        # Derive x-axis coordinates and unit from inputs.
        x_axis_coordinates, unit_x_axis = sequence_plotting._derive_1D_coordinates_and_units(
            axes_coordinates, axes_units)
        if x_axis_coordinates is None:
            # Default is to derive x coords and defaul xlabel from WCS object.
            xname = self.world_axis_physical_types[0]
            xdata = self.axis_world_coords()
        elif isinstance(x_axis_coordinates, str):
            # User has entered a str as x coords, get that extra coord.
            xname = x_axis_coordinates
            xdata = self.extra_coords[x_axis_coordinates]["value"]
        else:
            # Else user must have set the x-values manually.
            xname = ""
            xdata = x_axis_coordinates
        # If a unit has been set for the x-axis, try to convert x coords to that unit.
        if isinstance(xdata, u.Quantity):
            if unit_x_axis is None:
                unit_x_axis = xdata.unit
                xdata = xdata.value
            else:
                xdata = xdata.to(unit_x_axis).value
        else:
            if unit_x_axis is not None:
                raise TypeError(INVALID_UNIT_SET_MESSAGE)
        # Define default x axis label.
        default_xlabel = f"{xname} [{unit_x_axis}]"
        # Combine data and uncertainty with mask.
        if self.mask is not None:
            xdata = np.ma.masked_array(xdata, self.mask)
        # Derive y-axis coordinates, uncertainty and unit from the NDCube's data.
        if self.unit is None:
            if data_unit is not None:
                raise TypeError("Can only set y-axis unit if self.unit is set to a "
                                "compatible unit.")
            else:
                ydata = self.data
                if self.uncertainty is None:
                    yerror = None
                else:
                    yerror = self.uncertainty.array
        else:
            if data_unit is None:
                data_unit = self.unit
                ydata = self.data
                if self.uncertainty is None:
                    yerror = None
                else:
                    yerror = self.uncertainty.array
            else:
                ydata = (self.data * self.unit).to(data_unit).value
                if self.uncertainty is None:
                    yerror = None
                else:
                    yerror = (self.uncertainty.array * self.unit).to(data_unit).value
        # Combine data and uncertainty with mask.
        if self.mask is not None:
            ydata = np.ma.masked_array(ydata, self.mask)
        if yerror is not None:
            if self.mask is not None:
                yerror = np.ma.masked_array(yerror, self.mask)
        # Create plot
        # print(f'{xdata, ydata, yerror,data_unit, default_xlabel, kwargs}')
        fig, ax = sequence_plotting._make_1D_sequence_plot(xdata, ydata, yerror,
                                                           data_unit, default_xlabel, kwargs)
        return ax

    def _plot_2D_cube(self, axes=None, plot_axis_indices=None, axes_coordinates=None,
                      axes_units=None, data_unit=None, **kwargs):
        """
        Plots a 2D image onto the current axes. Keyword arguments are passed on
        to matplotlib.

        Parameters
        ----------
        axes: `astropy.visualization.wcsaxes.core.WCSAxes` or `None`:
            The axes to plot onto. If None the current axes will be used.

        plot_axis_indices: `list`.
            The first axis in WCS object will become the first axis of plot_axis_indices and
            second axis in WCS object will become the second axis of plot_axis_indices.
            Default: ['x', 'y']
        """
        # Set default values of kwargs if not set.
        if axes_coordinates is None:
            axes_coordinates = [None, None]
        if axes_units is None:
            axes_units = [None, None]
        # Set which cube dimensions are on the x an y axes.
        axis_data = ['x', 'x']
        axis_data[plot_axis_indices[1]] = 'y'
        axis_data = axis_data[::-1]
        # Determine data to be plotted
        if data_unit is None:
            data = self.data
        else:
            # If user set data_unit, convert dat to desired unit if self.unit set.
            if self.unit is None:
                raise TypeError("Can only set data_unit if NDCube.unit is set.")
            else:
                data = (self.data * self.unit).to(data_unit).value
        # Combine data with mask
<<<<<<< HEAD
        if self.mask is not None:
            data = np.ma.masked_array(data, self.mask)
        if axes is None:
            try:
                axes_coord_check = axes_coordinates == [None, None]
            except Exception:
                axes_coord_check = False
            if axes_coord_check:
=======
        data = np.ma.masked_array(data, self.mask)
        try:
            axes_coord_check = axes_coordinates == [None, None]
        except Exception:
            axes_coord_check = False
        if axes_coord_check:
            if axes is None:
>>>>>>> c546cbe8
                # Build slice list for WCS for initializing WCSAxes object.
                if self.wcs.pixel_n_dim != 2:
                    slice_list = []
                    index = 0
                    for bool_ in self.missing_axes:
                        if not bool_:
                            slice_list.append(axis_data[index])
                            index += 1
                        else:
                            slice_list.append(1)
                    if index != 2:
                        raise ValueError("Dimensions of WCS and data don't match")
                    axes = wcsaxes_compat.gca_wcs(self.wcs, slices=tuple(slice_list))
                else:
<<<<<<< HEAD
                    ax = wcsaxes_compat.gca_wcs(self.wcs)
                # Set axis labels

                x_wcs_axis = utils.cube.data_axis_to_wcs_ape14(
                    plot_axis_indices[0], utils.wcs._pixel_keep(
                        self.wcs), self.wcs.pixel_n_dim)
                ax.set_xlabel("{0} [{1}]".format(
                    self.world_axis_physical_types[plot_axis_indices[0]],
                    self.wcs.world_axis_units[x_wcs_axis]))
                y_wcs_axis = utils.cube.data_axis_to_wcs_ape14(
                    plot_axis_indices[1], utils.wcs._pixel_keep(
                        self.wcs), self.wcs.pixel_n_dim)
                ax.set_ylabel("{0} [{1}]".format(
                    self.world_axis_physical_types[plot_axis_indices[1]],
                    self.wcs.world_axis_units[y_wcs_axis]))
                # Plot data
                ax.imshow(data, **kwargs)
            else:
                # Else manually set axes x and y values based on user's input for axes_coordinates.
                new_axes_coordinates, new_axis_units, default_labels = \
                    self._derive_axes_coordinates(axes_coordinates, axes_units, data.shape)
                # Initialize axes object and set values along axis.
                fig, ax = plt.subplots(1, 1)
                # Since we can't assume the x-axis will be uniform, create NonUniformImage
                # axes and add it to the axes object.
                if plot_axis_indices[0] < plot_axis_indices[1]:
                    data = data.transpose()
                im_ax = mpl.image.NonUniformImage(
                    ax, extent=(new_axes_coordinates[plot_axis_indices[0]][0],
                                new_axes_coordinates[plot_axis_indices[0]][-1],
                                new_axes_coordinates[plot_axis_indices[1]][0],
                                new_axes_coordinates[plot_axis_indices[1]][-1]), **kwargs)
                im_ax.set_data(new_axes_coordinates[plot_axis_indices[0]],
                               new_axes_coordinates[plot_axis_indices[1]], data)
                ax.add_image(im_ax)
                # Set the limits, labels, etc. of the axes.
                xlim = kwargs.pop("xlim", (new_axes_coordinates[plot_axis_indices[0]][0],
                                           new_axes_coordinates[plot_axis_indices[0]][-1]))
                ax.set_xlim(xlim)
                ylim = kwargs.pop("xlim", (new_axes_coordinates[plot_axis_indices[1]][0],
                                           new_axes_coordinates[plot_axis_indices[1]][-1]))
                ax.set_ylim(ylim)
                xlabel = kwargs.pop("xlabel", default_labels[plot_axis_indices[0]])
                ylabel = kwargs.pop("ylabel", default_labels[plot_axis_indices[1]])
                ax.set_xlabel(xlabel)
                ax.set_ylabel(ylabel)
        return ax
=======
                    axes = wcsaxes_compat.gca_wcs(self.wcs)

            # Plot data
            axes.imshow(data, **kwargs)

            # Set axis labels
            x_wcs_axis = utils.cube.data_axis_to_wcs_axis(plot_axis_indices[0],
                                                          self.missing_axes)

            axes.coords[x_wcs_axis].set_axislabel("{} [{}]".format(
                self.world_axis_physical_types[plot_axis_indices[0]],
                self.wcs.wcs.cunit[x_wcs_axis]))

            y_wcs_axis = utils.cube.data_axis_to_wcs_axis(plot_axis_indices[1],
                                                          self.missing_axes)

            axes.coords[y_wcs_axis].set_axislabel("{} [{}]".format(
                self.world_axis_physical_types[plot_axis_indices[1]],
                self.wcs.wcs.cunit[y_wcs_axis]))

        else:
            # Else manually set axes x and y values based on user's input for axes_coordinates.
            new_axes_coordinates, new_axis_units, default_labels = \
                self._derive_axes_coordinates(axes_coordinates, axes_units, data.shape)
            # Initialize axes object and set values along axis.
            if axes is None:
                axes = plt.gca()
            # Since we can't assume the x-axis will be uniform, create NonUniformImage
            # axes and add it to the axes object.
            if plot_axis_indices[0] < plot_axis_indices[1]:
                data = data.transpose()
            im_ax = mpl.image.NonUniformImage(
                axes, extent=(new_axes_coordinates[plot_axis_indices[0]][0],
                              new_axes_coordinates[plot_axis_indices[0]][-1],
                              new_axes_coordinates[plot_axis_indices[1]][0],
                              new_axes_coordinates[plot_axis_indices[1]][-1]), **kwargs)
            im_ax.set_data(new_axes_coordinates[plot_axis_indices[0]],
                           new_axes_coordinates[plot_axis_indices[1]], data)
            axes.add_image(im_ax)
            # Set the limits, labels, etc. of the axes.
            xlim = kwargs.pop("xlim", (new_axes_coordinates[plot_axis_indices[0]][0],
                                       new_axes_coordinates[plot_axis_indices[0]][-1]))
            axes.set_xlim(xlim)
            ylim = kwargs.pop("xlim", (new_axes_coordinates[plot_axis_indices[1]][0],
                                       new_axes_coordinates[plot_axis_indices[1]][-1]))
            axes.set_ylim(ylim)

            xlabel = kwargs.pop("xlabel", default_labels[plot_axis_indices[0]])
            ylabel = kwargs.pop("ylabel", default_labels[plot_axis_indices[1]])
            axes.set_xlabel(xlabel)
            axes.set_ylabel(ylabel)

        return axes
>>>>>>> c546cbe8

    def _plot_3D_cube(self, plot_axis_indices=None, axes_coordinates=None,
                      axes_units=None, data_unit=None, **kwargs):
        """
        Plots an interactive visualization of this cube using sliders to move
        through axes plot using in the image. Parameters other than data and
        wcs are passed to ImageAnimatorWCS, which in turn passes them to
        imshow.

        Parameters
        ----------
        plot_axis_indices: `list`
            The two axes that make the image.
            Like [-1,-2] this implies cube instance -1 dimension
            will be x-axis and -2 dimension will be y-axis.

        axes_unit: `list` of `astropy.units.Unit`

        axes_coordinates: `list` of physical coordinates for array or None
            If None array indices will be used for all axes.
            If a list it should contain one element for each axis of the numpy array.
            For the image axes a [min, max] pair should be specified which will be
            passed to :func:`matplotlib.pyplot.imshow` as extent.
            For the slider axes a [min, max] pair can be specified or an array the
            same length as the axis which will provide all values for that slider.
            If None is specified for an axis then the array indices will be used
            for that axis.
            The physical coordinates expected by axes_coordinates should be an array of
            pixel_edges.
            A str entry in axes_coordinates signifies that an extra_coord will be used
            for the axis's coordinates.
            The str must be a valid name of an extra_coord that corresponds to the same axis
            to which it is applied in the plot.
        """
        # For convenience in inserting dummy variables later, ensure
        # plot_axis_indices are all positive.
        plot_axis_indices = [i if i >= 0 else self.data.ndim + i for i in plot_axis_indices]
        # If axes kwargs not set by user, set them as list of Nones for
        # each axis for consistent behaviour.
        if axes_coordinates is None:
            axes_coordinates = [None] * self.data.ndim
        if axes_units is None:
            axes_units = [None] * self.data.ndim
        # If data_unit set, convert data to that unit
        if data_unit is None:
            data = self.data
        else:
            data = (self.data * self.unit).to(data_unit).value
        # Combine data values with mask.
        if self.mask is not None:
            data = np.ma.masked_array(data, self.mask)
        # If axes_coordinates not provided generate an ImageAnimatorWCS plot
        # using NDCube's wcs object.
        new_axes_coordinates, new_axes_units, default_labels = \
            self._derive_axes_coordinates(axes_coordinates, axes_units, data.shape, edges=True)

        if (axes_coordinates[plot_axis_indices[0]] is None and
                axes_coordinates[plot_axis_indices[1]] is None):
            # Generate plot
            ax = ImageAnimatorWCS(data, wcs=self.wcs, image_axes=plot_axis_indices,
                                  unit_x_axis=new_axes_units[plot_axis_indices[0]],
                                  unit_y_axis=new_axes_units[plot_axis_indices[1]],
                                  axis_ranges=new_axes_coordinates, **kwargs)

            # Set the labels of the plot
            ax.axes.coords[0].set_axislabel(
                self.wcs.world_axis_physical_types[plot_axis_indices[0]])
            ax.axes.coords[1].set_axislabel(
                self.wcs.world_axis_physical_types[plot_axis_indices[1]])

        # If one of the plot axes is set manually, produce a basic ImageAnimator object.
        else:
            # If axis labels not set by user add to kwargs.
            ax = ImageAnimator(data, image_axes=plot_axis_indices,
                               axis_ranges=new_axes_coordinates, **kwargs)

            # Add the labels of the plot
            ax.axes.set_xlabel(default_labels[plot_axis_indices[0]])
            ax.axes.set_ylabel(default_labels[plot_axis_indices[1]])
        return ax

    def _animate_cube_1D(self, plot_axis_index=-1, axes_coordinates=None,
                         axes_units=None, data_unit=None, **kwargs):
        """
        Animates an axis of a cube as a line plot with sliders for other axes.
        """
        if axes_coordinates is None:
            axes_coordinates = [None] * self.data.ndim
        if axes_units is None:
            axes_units = [None] * self.data.ndim
        # Get real world axis values along axis to be plotted and enter into axes_ranges kwarg.
        if axes_coordinates[plot_axis_index] is None:
            xname = self.world_axis_physical_types[plot_axis_index]
            xdata = self.axis_world_coords(plot_axis_index, edges=True)
        elif isinstance(axes_coordinates[plot_axis_index], str):
            xname = axes_coordinates[plot_axis_index]
            xdata = _get_extra_coord_edges(self.extra_coords[xname]["value"])
        else:
            xname = ""
            xdata = axes_coordinates[plot_axis_index]
        # Change x data to desired units it set by user.
        if isinstance(xdata, u.Quantity):
            if axes_units[plot_axis_index] is None:
                unit_x_axis = xdata.unit
            else:
                unit_x_axis = axes_units[plot_axis_index]
                xdata = xdata.to(unit_x_axis).value
        else:
            if axes_units[plot_axis_index] is not None:
                raise TypeError(INVALID_UNIT_SET_MESSAGE)
            else:
                unit_x_axis = None
        # Put xdata back into axes_coordinates as a masked array.
        if len(xdata.shape) > 1:
            # Since LineAnimator currently only accepts 1-D arrays for the x-axis, collapse xdata
            # to single dimension by taking mean along non-plotting axes.
            index = utils.wcs.get_dependent_data_axes(self.wcs, plot_axis_index)
            reduce_axis = np.where(index == np.array(plot_axis_index))[0]

            index = np.delete(index, reduce_axis)
            # Reduce the data by taking mean
            xdata = np.mean(xdata, axis=tuple(index))
        axes_coordinates[plot_axis_index] = xdata
        # Set default x label
        default_xlabel = f"{xname} [{unit_x_axis}]"
        # Derive y axis data
        if data_unit is None:
            data = self.data
            data_unit = self.unit
        else:
            if self.unit is None:
                raise TypeError("NDCube.unit is None.  Must be an astropy.units.unit or "
                                "valid unit string in order to set data_unit.")
            else:
                data = (self.data * self.unit).to(data_unit).value
        # Combine data with mask
        if self.mask is not None:
            data = np.ma.masked_array(data, self.mask)
        # Set default y label
        default_ylabel = f"Data [{unit_x_axis}]"
        # Initiate line animator object.
        ax = LineAnimator(data, plot_axis_index=plot_axis_index, axis_ranges=axes_coordinates,
                          xlabel=default_xlabel,
                          ylabel=f"Data [{data_unit}]", **kwargs)
        return ax

    def _derive_axes_coordinates(self, axes_coordinates, axes_units, data_shape, edges=False):
        new_axes_coordinates = []
        new_axes_units = []
        default_labels = []
        default_label_text = ""
        for i, axis_coordinate in enumerate(axes_coordinates):
            # If axis coordinate is None, derive axis values from WCS.
            if axis_coordinate is None:
                # If the new_axis_coordinate is not independent, i.e. dimension is >2D
                # and not equal to dimension of data, then the new_axis_coordinate must
                # be reduced to a 1D ndarray by taking the mean along all non-plotting axes.
                new_axis_coordinate = self.axis_world_coords(i, edges=edges)
                idx = utils.wcs.get_dependent_data_axes(self.wcs, i)[0]

                # If the new_axis_coordinate is a SkyCoord, get the array from the SkyCoord object
                if isinstance(new_axis_coordinate, SkyCoord):
                    new_axis_coordinate = utils.cube.array_from_skycoord(new_axis_coordinate, i - idx)

                axis_label_text = self.world_axis_physical_types[i]
                # If the shape of the data is not 1, or all the axes are not dependent
                if new_axis_coordinate.ndim != 1 and new_axis_coordinate.ndim != len(data_shape):
                    index = utils.wcs.get_dependent_data_axes(self.wcs, i)
                    reduce_axis = np.where(index == np.array([i]))[0]

                    index = np.delete(index, reduce_axis)
                    # Reduce the data by taking mean
                    new_axis_coordinate = np.mean(new_axis_coordinate, axis=tuple(index))

            elif isinstance(axis_coordinate, str):
                # If axis coordinate is a string, derive axis values from
                # corresponding extra coord.
                # Calculate edge value if required
                new_axis_coordinate = _get_extra_coord_edges(
                    self.extra_coords[axis_coordinate]["value"]) if edges \
                    else self.extra_coords[axis_coordinate]["value"]
                axis_label_text = axis_coordinate
            else:
                # Else user must have manually set the axis coordinates.
                new_axis_coordinate = axis_coordinate
                axis_label_text = default_label_text
            # If axis coordinate is a Quantity, convert to unit supplied by user.
            if isinstance(new_axis_coordinate, u.Quantity):
                if axes_units[i] is None:
                    new_axis_unit = new_axis_coordinate.unit
                    new_axis_coordinate = new_axis_coordinate.value
                else:
                    new_axis_unit = axes_units[i]
                    new_axis_coordinate = new_axis_coordinate.to(new_axis_unit).value
            elif isinstance(new_axis_coordinate[0], datetime.datetime):
                axis_label_text = "{}/sec since {}".format(
                    axis_label_text, new_axis_coordinate[0])
                new_axis_coordinate = np.array([(t - new_axis_coordinate[0]).total_seconds()
                                                for t in new_axis_coordinate])
                new_axis_unit = u.s
            else:
                if axes_units[i] is None:
                    new_axis_unit = None
                else:
                    raise TypeError(INVALID_UNIT_SET_MESSAGE)

            # Derive default axis label
            if isinstance(new_axis_coordinate, datetime.datetime):
                if axis_label_text == default_label_text:
                    default_label = "{}".format(new_axis_coordinate.strftime("%Y/%m/%d %H:%M"))
                else:
                    default_label = "{} [{}]".format(
                        axis_label_text, new_axis_coordinate.strftime("%Y/%m/%d %H:%M"))
            else:
                default_label = f"{axis_label_text} [{new_axis_unit}]"
            # Append new coordinates, units and labels to output list.
            new_axes_coordinates.append(new_axis_coordinate)
            new_axes_units.append(new_axis_unit)
            default_labels.append(default_label)
        return new_axes_coordinates, new_axes_units, default_labels


def _support_101_plot_API(plot_axis_indices, axes_coordinates, axes_units, data_unit, kwargs):
    """
    Check if user has used old API and convert it to new API.
    """
    # Get old API variable values.
    image_axes = kwargs.pop("image_axes", None)
    axis_ranges = kwargs.pop("axis_ranges", None)
    unit_x_axis = kwargs.pop("unit_x_axis", None)
    unit_y_axis = kwargs.pop("unit_y_axis", None)
    unit = kwargs.pop("unit", None)
    # Check if conflicting new and old API values have been set.
    # If not, set new API using old API and raise deprecation warning.
    if image_axes is not None:
        variable_names = ("image_axes", "plot_axis_indices")
        _raise_101_API_deprecation_warning(*variable_names)
        if plot_axis_indices is None:
            plot_axis_indices = image_axes
        else:
            _raise_API_error(*variable_names)
    if axis_ranges is not None:
        variable_names = ("axis_ranges", "axes_coordinates")
        _raise_101_API_deprecation_warning(*variable_names)
        if axes_coordinates is None:
            axes_coordinates = axis_ranges
        else:
            _raise_API_error(*variable_names)
    if (unit_x_axis is not None or unit_y_axis is not None) and axes_units is not None:
        _raise_API_error("unit_x_axis and/or unit_y_axis", "axes_units")
    if axes_units is None:
        variable_names = ("unit_x_axis and unit_y_axis", "axes_units")
        if unit_x_axis is not None:
            _raise_101_API_deprecation_warning(*variable_names)
            if len(plot_axis_indices) == 1:
                axes_units = unit_x_axis
            elif len(plot_axis_indices) == 2:
                if unit_y_axis is None:
                    axes_units = [unit_x_axis, None]
                else:
                    axes_units = [unit_x_axis, unit_y_axis]
            else:
                raise ValueError("Length of image_axes must be less than 3.")
        else:
            if unit_y_axis is not None:
                _raise_101_API_deprecation_warning(*variable_names)
                axes_units = [None, unit_y_axis]
    if unit is not None:
        variable_names = ("unit", "data_unit")
        _raise_101_API_deprecation_warning(*variable_names)
        if data_unit is None:
            data_unit = unit
        else:
            _raise_API_error(*variable_names)
    # Return values of new API
    return plot_axis_indices, axes_coordinates, axes_units, data_unit, kwargs


def _raise_API_error(old_name, new_name):
    raise ValueError(
        "Conflicting inputs: {} (old API) cannot be set if {} (new API) is set".format(
            old_name, new_name))


def _raise_101_API_deprecation_warning(old_name, new_name):
    warn(
        ("{} is deprecated and will not be supported in version 2.0."
         " It will be replaced by {}. See docstring.").format(
            old_name,
            new_name),
        DeprecationWarning)<|MERGE_RESOLUTION|>--- conflicted
+++ resolved
@@ -206,24 +206,14 @@
             else:
                 data = (self.data * self.unit).to(data_unit).value
         # Combine data with mask
-<<<<<<< HEAD
         if self.mask is not None:
             data = np.ma.masked_array(data, self.mask)
-        if axes is None:
-            try:
-                axes_coord_check = axes_coordinates == [None, None]
-            except Exception:
-                axes_coord_check = False
-            if axes_coord_check:
-=======
-        data = np.ma.masked_array(data, self.mask)
         try:
             axes_coord_check = axes_coordinates == [None, None]
         except Exception:
             axes_coord_check = False
         if axes_coord_check:
             if axes is None:
->>>>>>> c546cbe8
                 # Build slice list for WCS for initializing WCSAxes object.
                 if self.wcs.pixel_n_dim != 2:
                     slice_list = []
@@ -238,75 +228,25 @@
                         raise ValueError("Dimensions of WCS and data don't match")
                     axes = wcsaxes_compat.gca_wcs(self.wcs, slices=tuple(slice_list))
                 else:
-<<<<<<< HEAD
-                    ax = wcsaxes_compat.gca_wcs(self.wcs)
+                    axes = wcsaxes_compat.gca_wcs(self.wcs)
                 # Set axis labels
 
-                x_wcs_axis = utils.cube.data_axis_to_wcs_ape14(
-                    plot_axis_indices[0], utils.wcs._pixel_keep(
-                        self.wcs), self.wcs.pixel_n_dim)
-                ax.set_xlabel("{0} [{1}]".format(
-                    self.world_axis_physical_types[plot_axis_indices[0]],
-                    self.wcs.world_axis_units[x_wcs_axis]))
-                y_wcs_axis = utils.cube.data_axis_to_wcs_ape14(
-                    plot_axis_indices[1], utils.wcs._pixel_keep(
-                        self.wcs), self.wcs.pixel_n_dim)
-                ax.set_ylabel("{0} [{1}]".format(
-                    self.world_axis_physical_types[plot_axis_indices[1]],
-                    self.wcs.world_axis_units[y_wcs_axis]))
-                # Plot data
-                ax.imshow(data, **kwargs)
-            else:
-                # Else manually set axes x and y values based on user's input for axes_coordinates.
-                new_axes_coordinates, new_axis_units, default_labels = \
-                    self._derive_axes_coordinates(axes_coordinates, axes_units, data.shape)
-                # Initialize axes object and set values along axis.
-                fig, ax = plt.subplots(1, 1)
-                # Since we can't assume the x-axis will be uniform, create NonUniformImage
-                # axes and add it to the axes object.
-                if plot_axis_indices[0] < plot_axis_indices[1]:
-                    data = data.transpose()
-                im_ax = mpl.image.NonUniformImage(
-                    ax, extent=(new_axes_coordinates[plot_axis_indices[0]][0],
-                                new_axes_coordinates[plot_axis_indices[0]][-1],
-                                new_axes_coordinates[plot_axis_indices[1]][0],
-                                new_axes_coordinates[plot_axis_indices[1]][-1]), **kwargs)
-                im_ax.set_data(new_axes_coordinates[plot_axis_indices[0]],
-                               new_axes_coordinates[plot_axis_indices[1]], data)
-                ax.add_image(im_ax)
-                # Set the limits, labels, etc. of the axes.
-                xlim = kwargs.pop("xlim", (new_axes_coordinates[plot_axis_indices[0]][0],
-                                           new_axes_coordinates[plot_axis_indices[0]][-1]))
-                ax.set_xlim(xlim)
-                ylim = kwargs.pop("xlim", (new_axes_coordinates[plot_axis_indices[1]][0],
-                                           new_axes_coordinates[plot_axis_indices[1]][-1]))
-                ax.set_ylim(ylim)
-                xlabel = kwargs.pop("xlabel", default_labels[plot_axis_indices[0]])
-                ylabel = kwargs.pop("ylabel", default_labels[plot_axis_indices[1]])
-                ax.set_xlabel(xlabel)
-                ax.set_ylabel(ylabel)
-        return ax
-=======
-                    axes = wcsaxes_compat.gca_wcs(self.wcs)
+            x_wcs_axis = utils.cube.data_axis_to_wcs_ape14(
+                plot_axis_indices[0], utils.wcs._pixel_keep(self.wcs),
+                self.wcs.pixel_n_dim)
+            axes.coords[x_wcs_axis].set_axislabel("{} [{}]".format(
+                self.world_axis_physical_types[plot_axis_indices[0]],
+                self.wcs.world_axis_units[x_wcs_axis]))
+
+            y_wcs_axis = utils.cube.data_axis_to_wcs_ape14(
+                plot_axis_indices[1], utils.wcs._pixel_keep(self.wcs),
+                self.wcs.pixel_n_dim)
+            axes.coords[y_wcs_axis].set_axislabel("{} [{}]".format(
+                self.world_axis_physical_types[plot_axis_indices[1]],
+                self.wcs.world_axis_units[y_wcs_axis]))
 
             # Plot data
             axes.imshow(data, **kwargs)
-
-            # Set axis labels
-            x_wcs_axis = utils.cube.data_axis_to_wcs_axis(plot_axis_indices[0],
-                                                          self.missing_axes)
-
-            axes.coords[x_wcs_axis].set_axislabel("{} [{}]".format(
-                self.world_axis_physical_types[plot_axis_indices[0]],
-                self.wcs.wcs.cunit[x_wcs_axis]))
-
-            y_wcs_axis = utils.cube.data_axis_to_wcs_axis(plot_axis_indices[1],
-                                                          self.missing_axes)
-
-            axes.coords[y_wcs_axis].set_axislabel("{} [{}]".format(
-                self.world_axis_physical_types[plot_axis_indices[1]],
-                self.wcs.wcs.cunit[y_wcs_axis]))
-
         else:
             # Else manually set axes x and y values based on user's input for axes_coordinates.
             new_axes_coordinates, new_axis_units, default_labels = \
@@ -340,7 +280,6 @@
             axes.set_ylabel(ylabel)
 
         return axes
->>>>>>> c546cbe8
 
     def _plot_3D_cube(self, plot_axis_indices=None, axes_coordinates=None,
                       axes_units=None, data_unit=None, **kwargs):

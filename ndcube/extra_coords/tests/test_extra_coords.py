from unittest.mock import MagicMock

import astropy.units as u
import gwcs
import numpy as np
import pytest
from astropy.coordinates import SkyCoord
from astropy.time import Time, TimeDelta
from astropy.wcs import WCS

from ndcube import NDCube
from ndcube.extra_coords import ExtraCoords

# Fixtures


@pytest.fixture
def time_lut():
    return Time(["2011-01-01T00:00:00",
                 "2011-01-01T00:00:10",
                 "2011-01-01T00:00:20",
                 "2011-01-01T00:00:30"], format="isot")


@pytest.fixture
def wave_lut():
    return range(10, 20) * u.nm


@pytest.fixture
def skycoord_1d_lut():
    return SkyCoord(range(10), range(10), unit=u.deg)


@pytest.fixture
def skycoord_2d_lut():
    data = np.arange(9).reshape(3, 3), np.arange(9, 18).reshape(3, 3)
    return SkyCoord(*data, unit=u.deg)


@pytest.fixture
def quantity_2d_lut():
    ec_shape = (3, 3)
    return np.arange(np.product(ec_shape)).reshape(ec_shape) * u.m / u.s


# ExtraCoords from WCS


def test_empty_ec(wcs_1d_l):
    ec = ExtraCoords()
    # Test slice of an empty EC
    assert ec[0].wcs is None

    assert ec.mapping == tuple()
    assert ec.wcs is None
    assert ec.keys() == tuple()

    ec.wcs = wcs_1d_l
    assert ec.wcs is wcs_1d_l
    ec.mapping = (0,)
    assert ec.mapping == (0,)


def test_exceptions(wcs_1d_l):
    # Test unable to specify inconsistent dimensions and tables
    with pytest.raises(ValueError):
        ExtraCoords.from_lookup_tables(None, (0,), (0, 0))

    # Test unable to add to WCS EC
    ec = ExtraCoords()
    ec.wcs = wcs_1d_l
    ec.mapping = (0,)

    with pytest.raises(ValueError):
        ec.add(None, 0, None)

    with pytest.raises(KeyError):
        ExtraCoords()['empty']


def test_mapping_setter(wcs_1d_l, wave_lut):
    ec = ExtraCoords()
    ec.wcs = wcs_1d_l
    ec.mapping = (0,)

    with pytest.raises(AttributeError):
        ec.mapping = None

    ec = ExtraCoords()
    ec.wcs = wcs_1d_l
    with pytest.raises(ValueError):
        ec.mapping = (1,)

    ec = ExtraCoords()
    ec.add("wave", (0,), wave_lut)
    with pytest.raises(AttributeError):
        ec.mapping = None


def test_wcs_setter(wcs_1d_l, wave_lut):
    ec = ExtraCoords()
    ec.wcs = wcs_1d_l
    ec.mapping = (0,)

    with pytest.raises(AttributeError):
        ec.wcs = None

    ec = ExtraCoords()
    ec.mapping = (1,)
    with pytest.raises(ValueError):
        ec.wcs = wcs_1d_l

    ec = ExtraCoords()
    ec.add("wave", (0,), wave_lut)
    with pytest.raises(AttributeError):
        ec.wcs = None


def test_wcs_1d(wcs_1d_l):
    ec = ExtraCoords()
    ec.wcs = wcs_1d_l
    ec.mapping = (0,)

    assert ec.keys() == ('spectral',)
    assert ec.mapping == (0,)
    assert ec.wcs is wcs_1d_l

    subec = ec[1:]
    assert ec.keys() == ('spectral',)
    assert ec.mapping == (0,)
    assert np.allclose(ec.wcs.pixel_to_world_values(1), subec.wcs.pixel_to_world_values(1))

    subec = ec[0]
    assert subec.wcs is None


@pytest.fixture
def extra_coords_wave(wave_lut):
    cube = MagicMock()
    cube.dimensions = [10] * u.pix
    ec = ExtraCoords(cube)
    ec.add("wave", 0, wave_lut)

    return ec


# Extra Coords from lookup tables

# A single lookup along a dimension, i.e. Time along the second dim.
def test_single_from_lut(extra_coords_wave):
    ec = extra_coords_wave
    assert len(ec._lookup_tables) == 1
    assert ec.mapping == (0,)
    assert isinstance(ec.wcs, gwcs.WCS)
    assert ec.wcs.pixel_n_dim == 1
    assert ec.wcs.world_n_dim == 1
    assert ec.wcs.world_axis_names == ("wave",)


def test_two_1d_from_lut(time_lut):
    cube = MagicMock()
    cube.dimensions = [10] * u.pix
    ec = ExtraCoords(cube)

    exposure_lut = range(10) * u.s
    ec.add("time", 0, time_lut)
    ec.add("exposure_time", 0, exposure_lut)
    assert len(ec._lookup_tables) == 2
    assert ec.mapping == (0, 0)
    assert isinstance(ec.wcs, gwcs.WCS)
    assert ec.wcs.pixel_n_dim == 2
    assert ec.wcs.world_n_dim == 2
    assert ec.wcs.world_axis_names == ("time", "exposure_time")


def test_two_1d_from_lookup_tables(time_lut):
    """
    Create ExtraCoords from both tables at once using `from_lookup_tables` with `physical_types`.
    """

    exposure_lut = range(10) * u.s

    pt = ["custom:time:creation"]
    with pytest.raises(ValueError, match=r"The number of physical types and lookup_tables"):
        ec = ExtraCoords.from_lookup_tables(["time", "exposure_time"], (0, 0),
                                            [time_lut, exposure_lut], pt)

    pt.append("custom:time:duration")
    ec = ExtraCoords.from_lookup_tables(["time", "exposure_time"], (0, 0),
                                        [time_lut, exposure_lut], pt)

    # This has created an "orphan" extra_coords with no NDCube connected.
    with pytest.raises(AttributeError, match=r"'NoneType' object has no attribute 'dimensions'"):
        assert ec.mapping == (0, 0)

    assert len(ec._lookup_tables) == 2
    assert isinstance(ec.wcs, gwcs.WCS)
    assert ec.wcs.pixel_n_dim == 2
    assert ec.wcs.world_n_dim == 2
    assert ec.wcs.world_axis_names == ("time", "exposure_time")
    for i, physical_types in enumerate(pt):
        assert ec._lookup_tables[i][1].physical_types == [physical_types]


def test_skycoord(skycoord_1d_lut):
    cube = MagicMock()
    cube.dimensions = [10, 10] * u.pix

    ec = ExtraCoords(cube)
    ec.add(("lat", "lon"), (0, 1), skycoord_1d_lut, mesh=True)
    assert len(ec._lookup_tables) == 1
    assert ec.mapping == (1, 0)
    assert isinstance(ec.wcs, gwcs.WCS)
    assert ec.wcs.pixel_n_dim == 2
    assert ec.wcs.world_n_dim == 2
    assert ec.wcs.world_axis_names == ("lat", "lon")


def test_skycoord_1_pixel(skycoord_1d_lut):
    cube = MagicMock()
    cube.dimensions = [10] * u.pix

    ec = ExtraCoords(cube)
    ec.add(("lon", "lat"), 0, skycoord_1d_lut, mesh=False)
    assert len(ec._lookup_tables) == 1
    assert ec.mapping == (0,)
    assert isinstance(ec.wcs, gwcs.WCS)
    assert ec.wcs.pixel_n_dim == 1
    assert ec.wcs.world_n_dim == 2
    assert ec.wcs.world_axis_names == ("lon", "lat")

    sec = ec[1:4]
    assert sec.wcs.pixel_n_dim == 1
    assert sec.wcs.world_n_dim == 2
    assert sec.wcs.world_axis_names == ("lon", "lat")

    assert isinstance(sec.wcs.pixel_to_world(0), SkyCoord)


def test_skycoord_mesh_false(skycoord_2d_lut):
    cube = MagicMock()
    cube.dimensions = [10, 10] * u.pix

    ec = ExtraCoords(cube)
    ec.add(("lat", "lon"), (0, 1), skycoord_2d_lut, mesh=False)
    assert len(ec._lookup_tables) == 1
    assert ec.mapping == (1, 0)
    assert isinstance(ec.wcs, gwcs.WCS)
    assert ec.wcs.pixel_n_dim == 2
    assert ec.wcs.world_n_dim == 2
    assert ec.wcs.world_axis_names == ("lat", "lon")


def test_extra_coords_index(skycoord_2d_lut, time_lut):
    cube = MagicMock()
    cube.dimensions = [10, 10] * u.pix

    ec = ExtraCoords(cube)
    ec.add(("lat", "lon"), (0, 1), skycoord_2d_lut, mesh=False)
    ec.add("exposure_time", (0,), time_lut)
    assert len(ec._lookup_tables) == 2
    assert ec.mapping == (1, 0, 1)
    assert isinstance(ec.wcs, gwcs.WCS)
    assert ec.wcs.pixel_n_dim == 3
    assert ec.wcs.world_n_dim == 3
    assert ec.wcs.world_axis_names == ("lat", "lon", "exposure_time")

    sub_ec = ec["lon"]
    sub_ec._ndcube = cube
    assert len(sub_ec._lookup_tables) == 1
    assert sub_ec.mapping == (1, 0)
    assert isinstance(ec.wcs, gwcs.WCS)
    assert sub_ec.wcs.pixel_n_dim == 2
    assert sub_ec.wcs.world_n_dim == 2
    assert sub_ec.wcs.world_axis_names == ("lat", "lon")

    sub_ec = ec["exposure_time"]
    sub_ec._ndcube = cube
    assert len(sub_ec._lookup_tables) == 1
    assert sub_ec.mapping == (1,)
    assert isinstance(ec.wcs, gwcs.WCS)
    assert sub_ec.wcs.pixel_n_dim == 1
    assert sub_ec.wcs.world_n_dim == 1
    assert sub_ec.wcs.world_axis_names == ("exposure_time",)


@pytest.mark.xfail(reason=">1D Tables not supported")
def test_extra_coords_2d_quantity(quantity_2d_lut):
    ec = ExtraCoords()
    ec.add("velocity", (0, 1), quantity_2d_lut)

    ec.wcs.pixel_to_world(0, 0)

# Inspecting an extra coords
# Should be able to see what tables exists, what axes they account to, and what
# axes have missing dimensions.

# An additional spatial set (i.e. ICRS on top of HPC)


# Extra Coords with NDCube
def test_add_coord_after_create(time_lut):
    ndc = NDCube(np.random.random((10, 10)), wcs=WCS(naxis=2))
    assert isinstance(ndc.extra_coords, ExtraCoords)
    ndc.extra_coords.add("time", 0, time_lut)

    assert len(ndc.extra_coords._lookup_tables) == 1

    assert ndc.extra_coords["time"]._lookup_tables == ndc.extra_coords._lookup_tables


def test_combined_wcs(time_lut):
    ndc = NDCube(np.random.random((10, 10)), wcs=WCS(naxis=2))
    assert isinstance(ndc.extra_coords, ExtraCoords)
    ndc.extra_coords.add("time", 0, time_lut)

    cwcs = ndc.combined_wcs
    assert cwcs.world_n_dim == 3
    assert cwcs.pixel_n_dim == 2
    world = cwcs.pixel_to_world(0, 0)
    assert u.allclose(world[:2], (1, 1) * u.one)
    assert world[2] == Time("2011-01-01T00:00:00")


def test_slice_extra_1d(time_lut, wave_lut):
    ec = ExtraCoords()
    ec.add("time", 0, time_lut)
    ec.add("wavey", 1, wave_lut)

    sec = ec[:, 3:7]
    assert len(sec._lookup_tables) == 2

    assert u.allclose(sec['wavey'].wcs.pixel_to_world_values(list(range(4))),
                      ec['wavey'].wcs.pixel_to_world_values(list(range(3, 7))))
    assert u.allclose(sec['time'].wcs.pixel_to_world_values(list(range(4))),
                      ec['time'].wcs.pixel_to_world_values(list(range(4))))


def test_slice_extra_2d(time_lut, skycoord_2d_lut):
    ec = ExtraCoords()
    ec.add(("lat", "lon"), (0, 1), skycoord_2d_lut, mesh=False)
    ec.add("exposure_time", (0,), time_lut)

    sec = ec[1:5, 1:5]
    assert len(sec._lookup_tables) == 2

    assert u.allclose(sec['lat'].wcs.pixel_to_world_values(list(range(2)), list(range(2))),
                      ec['lat'].wcs.pixel_to_world_values(list(range(1, 3)), list(range(1, 3))))
    assert u.allclose(sec['lon'].wcs.pixel_to_world_values(list(range(2)), list(range(2))),
                      ec['lon'].wcs.pixel_to_world_values(list(range(1, 3)), list(range(1, 3))))

    assert u.allclose(sec['exposure_time'].wcs.pixel_to_world_values(list(range(0, 3))),
                      ec['exposure_time'].wcs.pixel_to_world_values(list(range(1, 4))))


def test_slice_drop_dimensions(time_lut, skycoord_2d_lut):
    ec = ExtraCoords()
    ec.add(("lat", "lon"), (0, 1), skycoord_2d_lut, mesh=False)
    ec.add("exposure_time", (0,), time_lut)

    sec = ec[0, :]
    assert len(sec._lookup_tables) == 1

    assert u.allclose(sec['lat'].wcs.pixel_to_world_values(list(range(2))),
                      ec['lat'].wcs.pixel_to_world_values([0, 0], list(range(2))))
    assert u.allclose(sec['lon'].wcs.pixel_to_world_values(list(range(2))),
                      ec['lon'].wcs.pixel_to_world_values([0, 0], list(range(2))))

    sec = ec[:, 0]
    assert len(sec._lookup_tables) == 2

    assert u.allclose(sec['lat'].wcs.pixel_to_world_values(list(range(2))),
                      ec['lat'].wcs.pixel_to_world_values(list(range(2)), [0, 0]))
    assert u.allclose(sec['lon'].wcs.pixel_to_world_values(list(range(2))),
                      ec['lon'].wcs.pixel_to_world_values(list(range(2)), [0, 0]))

    assert u.allclose(sec['exposure_time'].wcs.pixel_to_world_values(list(range(2)), list(range(2))),
                      ec['exposure_time'].wcs.pixel_to_world_values(list(range(2)), list(range(2))))


def test_slice_extra_twice(time_lut, wave_lut):
    ec = ExtraCoords()
    ec.add("time", 0, time_lut)
    ec.add("wavey", 1, wave_lut)

    sec = ec[1:, 0]
    assert len(sec._lookup_tables) == 1

    assert u.allclose(sec['time'].wcs.pixel_to_world_values(list(range(0, 2))),
                      ec['time'].wcs.pixel_to_world_values(list(range(1, 3))))

    sec = sec[1:, 0]
    assert len(sec._lookup_tables) == 1

    assert u.allclose(sec['time'].wcs.pixel_to_world_values(list(range(0, 2))),
                      ec['time'].wcs.pixel_to_world_values(list(range(2, 4))))


def test_slice_extra_1d_drop(time_lut, wave_lut):
    ec = ExtraCoords()
    ec.add("time", 0, time_lut)
    ec.add("wavey", 1, wave_lut)

    sec = ec[:, 3]
    assert len(sec._lookup_tables) == 1

    assert u.allclose(sec['time'].wcs.pixel_to_world_values(list(range(4))),
                      ec['time'].wcs.pixel_to_world_values(list(range(4))))

    dwd = sec.dropped_world_dimensions
    dwd.pop("world_axis_object_classes")
    assert dwd
    assert dwd["world_axis_units"] == ["nm"]


def test_slice_extra_1d_drop_alter_mapping_tuple_item(time_lut, wave_lut):
    ec = ExtraCoords()
    ec.add("time", 0, time_lut)
    ec.add("wavey", 1, wave_lut)

    sec = ec[0, :]
    assert len(sec._lookup_tables) == 1
    assert sec._lookup_tables[0][0] == (0,)
    assert u.allclose(sec['wavey'].wcs.pixel_to_world_values(list(range(10))),
                      ec['wavey'].wcs.pixel_to_world_values(list(range(10))))

    dwd = sec.dropped_world_dimensions
    dwd.pop("world_axis_object_classes")
    assert dwd
    assert dwd["world_axis_units"] == ["s"]


def test_slice_extra_1d_drop_alter_mapping_int_item(time_lut, wave_lut):
    ec = ExtraCoords()
    ec.add("time", 0, time_lut)
    ec.add("wavey", 1, wave_lut)

    sec = ec[0]
    assert len(sec._lookup_tables) == 1
    assert sec._lookup_tables[0][0] == (0,)
    assert u.allclose(sec['wavey'].wcs.pixel_to_world_values(list(range(10))),
                      ec['wavey'].wcs.pixel_to_world_values(list(range(10))))

    dwd = sec.dropped_world_dimensions
    dwd.pop("world_axis_object_classes")
    assert dwd
    assert dwd["world_axis_units"] == ["s"]


def test_dropped_dimension_reordering():
    data = np.ones((3, 4, 5))
    wcs_input_dict = {
        'CTYPE1': 'WAVE    ', 'CUNIT1': 'Angstrom', 'CDELT1': 0.2, 'CRPIX1': 0, 'CRVAL1': 10, 'NAXIS1': 5,
        'CTYPE2': 'HPLT-TAN', 'CUNIT2': 'deg', 'CDELT2': 0.5, 'CRPIX2': 2, 'CRVAL2': 0.5, 'NAXIS2': 4,
        'CTYPE3': 'HPLN-TAN', 'CUNIT3': 'deg', 'CDELT3': 0.4, 'CRPIX3': 2, 'CRVAL3': 1, 'NAXIS3': 3}
    input_wcs = WCS(wcs_input_dict)

    base_time = Time('2000-01-01', format='fits', scale='utc')
    timestamps = Time([base_time + TimeDelta(60 * i, format='sec') for i in range(data.shape[0])])

    my_cube = NDCube(data, input_wcs)
    my_cube.extra_coords.add('time', (0,), timestamps)

    # If the argument to extra_coords.add is array index then it should end up
    # in the first element of array_axis_physical_types
    assert "time" in my_cube.array_axis_physical_types[0]

    # When we slice out the dimension with the extra coord in it should go away.
    assert "time" not in my_cube[0].array_axis_physical_types[0]


<<<<<<< HEAD
def test_interpolate(time_lut, wave_lut, skycoord_1d_lut, ndcube_4d_ln_lt_l_t):
    # Build ExtraCoords instance to test.
    cube = ndcube_4d_ln_lt_l_t[:4, 0]  # Slice cube to dimensions needed for our extra coords.
    ec = ExtraCoords(ndcube=cube)
    ec.add("time", 0, time_lut)
    ec.add("wave", 1, wave_lut)
    ec.add(("lon", "lat"), 1, skycoord_1d_lut)
    # Add coord that will not be sliced
    a = 2
    energy_lut = range(int(cube.dimensions[a].value)) * u.keV
    ec.add("hello", a, energy_lut)

    # Define new array grids for each axis.
    new_grid0 = np.arange(0.5, 3)
    new_grid1 = np.arange(0.5, 9)

    # Call interpolate.
    output = ec.interpolate((new_grid0, new_grid1, None))

    # Define expected values
    expected_time = Time(["2011-01-01T00:00:05",
                          "2011-01-01T00:00:15",
                          "2011-01-01T00:00:25"], format="isot")
    expected_wave = np.arange(10.5, 19) * u.nm
    expected_sky = SkyCoord(np.arange(0.5, 9), np.arange(0.5, 9), unit=u.deg)

    # Assert output values are as expected.
    assert np.allclose(output._lookup_tables[0][1].table.mjd, expected_time.mjd)
    assert np.allclose(output._lookup_tables[1][1].table[0].to_value(expected_wave.unit),
                       expected_wave.value)
    assert np.allclose(output._lookup_tables[2][1].table.ra.to_value(expected_sky.ra.unit),
                       expected_sky.ra.value)
    assert np.allclose(output._lookup_tables[2][1].table.dec.to_value(expected_sky.dec.unit),
                       expected_sky.dec.value)
    assert np.allclose(output._lookup_tables[3][1].table[0].to_value(energy_lut.unit),
                       energy_lut.value)
=======
def test_length1_extra_coord(wave_lut):
    ec = ExtraCoords()
    ec.add("wavey", 0, wave_lut)
    item = slice(1, 2)
    sec = ec[item]
    assert (sec.wcs.pixel_to_world(0)[0] == wave_lut[item]).all()
    assert (sec.wcs.world_to_pixel(wave_lut[item])[0] == [0]).all()
>>>>>>> 485a0551
<|MERGE_RESOLUTION|>--- conflicted
+++ resolved
@@ -470,7 +470,6 @@
     assert "time" not in my_cube[0].array_axis_physical_types[0]
 
 
-<<<<<<< HEAD
 def test_interpolate(time_lut, wave_lut, skycoord_1d_lut, ndcube_4d_ln_lt_l_t):
     # Build ExtraCoords instance to test.
     cube = ndcube_4d_ln_lt_l_t[:4, 0]  # Slice cube to dimensions needed for our extra coords.
@@ -507,12 +506,12 @@
                        expected_sky.dec.value)
     assert np.allclose(output._lookup_tables[3][1].table[0].to_value(energy_lut.unit),
                        energy_lut.value)
-=======
+
+
 def test_length1_extra_coord(wave_lut):
     ec = ExtraCoords()
     ec.add("wavey", 0, wave_lut)
     item = slice(1, 2)
     sec = ec[item]
     assert (sec.wcs.pixel_to_world(0)[0] == wave_lut[item]).all()
-    assert (sec.wcs.world_to_pixel(wave_lut[item])[0] == [0]).all()
->>>>>>> 485a0551
+    assert (sec.wcs.world_to_pixel(wave_lut[item])[0] == [0]).all()